/*
 * The MIT License (MIT)
 *
 * Copyright (c) 2019 Ha Thach (tinyusb.org)
 *
 * Permission is hereby granted, free of charge, to any person obtaining a copy
 * of this software and associated documentation files (the "Software"), to deal
 * in the Software without restriction, including without limitation the rights
 * to use, copy, modify, merge, publish, distribute, sublicense, and/or sell
 * copies of the Software, and to permit persons to whom the Software is
 * furnished to do so, subject to the following conditions:
 *
 * The above copyright notice and this permission notice shall be included in
 * all copies or substantial portions of the Software.
 *
 * THE SOFTWARE IS PROVIDED "AS IS", WITHOUT WARRANTY OF ANY KIND, EXPRESS OR
 * IMPLIED, INCLUDING BUT NOT LIMITED TO THE WARRANTIES OF MERCHANTABILITY,
 * FITNESS FOR A PARTICULAR PURPOSE AND NONINFRINGEMENT. IN NO EVENT SHALL THE
 * AUTHORS OR COPYRIGHT HOLDERS BE LIABLE FOR ANY CLAIM, DAMAGES OR OTHER
 * LIABILITY, WHETHER IN AN ACTION OF CONTRACT, TORT OR OTHERWISE, ARISING FROM,
 * OUT OF OR IN CONNECTION WITH THE SOFTWARE OR THE USE OR OTHER DEALINGS IN
 * THE SOFTWARE.
 *
 * This file is part of the TinyUSB stack.
 */

#include "tusb_option.h"

#if CFG_TUH_ENABLED

#include "host/hcd.h"
#include "tusb.h"
#include "host/usbh_pvt.h"
#include "hub.h"

//--------------------------------------------------------------------+
// USBH Configuration
//--------------------------------------------------------------------+
#ifndef CFG_TUH_TASK_QUEUE_SZ
  #define CFG_TUH_TASK_QUEUE_SZ   16
#endif

#ifndef CFG_TUH_INTERFACE_MAX
  #define CFG_TUH_INTERFACE_MAX   8
#endif

//--------------------------------------------------------------------+
// Weak stubs: invoked if no strong implementation is available
//--------------------------------------------------------------------+
TU_ATTR_WEAK bool hcd_deinit(uint8_t rhport) {
  (void) rhport;
  return false;
}

TU_ATTR_WEAK bool hcd_configure(uint8_t rhport, uint32_t cfg_id, const void* cfg_param) {
  (void) rhport;
  (void) cfg_id;
  (void) cfg_param;
  return false;
}

TU_ATTR_WEAK void tuh_event_hook_cb(uint8_t rhport, uint32_t eventid, bool in_isr) {
  (void) rhport;
  (void) eventid;
  (void) in_isr;
}

TU_ATTR_WEAK bool hcd_dcache_clean(const void* addr, uint32_t data_size) {
  (void) addr; (void) data_size;
  return false;
}

TU_ATTR_WEAK bool hcd_dcache_invalidate(const void* addr, uint32_t data_size) {
  (void) addr; (void) data_size;
  return false;
}

TU_ATTR_WEAK bool hcd_dcache_clean_invalidate(const void* addr, uint32_t data_size) {
  (void) addr; (void) data_size;
  return false;
}

//--------------------------------------------------------------------+
// USBH-HCD common data structure
//--------------------------------------------------------------------+
typedef struct {
  // port
  uint8_t rhport;
  uint8_t hub_addr;
  uint8_t hub_port;

  struct TU_ATTR_PACKED {
             uint8_t speed       : 4; // packed speed to save footprint
    volatile uint8_t enumerating : 1; // enumeration is in progress, false if not connected or all interfaces are configured
    uint8_t TU_RESERVED : 3;
  };
} usbh_dev0_t;

typedef struct {
  // port, must be same layout as usbh_dev0_t
  uint8_t rhport;
  uint8_t hub_addr;
  uint8_t hub_port;
  uint8_t speed;

  // Device State
  struct TU_ATTR_PACKED {
    volatile uint8_t connected  : 1; // After 1st transfer
    volatile uint8_t addressed  : 1; // After SET_ADDR
    volatile uint8_t configured : 1; // After SET_CONFIG and all drivers are configured
    volatile uint8_t suspended  : 1; // Bus suspended

    // volatile uint8_t removing : 1; // Physically disconnected, waiting to be processed by usbh
  };

  // Device Descriptor
  uint8_t  ep0_size;

  uint16_t vid;
  uint16_t pid;

  uint8_t  i_manufacturer;
  uint8_t  i_product;
  uint8_t  i_serial;

  // Configuration Descriptor
  // uint8_t interface_count; // bNumInterfaces alias

  // Endpoint & Interface
  uint8_t itf2drv[CFG_TUH_INTERFACE_MAX];  // map interface number to driver (0xff is invalid)
  uint8_t ep2drv[CFG_TUH_ENDPOINT_MAX][2]; // map endpoint to driver ( 0xff is invalid ), can use only 4-bit each

  tu_edpt_state_t ep_status[CFG_TUH_ENDPOINT_MAX][2];

#if CFG_TUH_API_EDPT_XFER
  // TODO array can be CFG_TUH_ENDPOINT_MAX-1
  struct {
    tuh_xfer_cb_t complete_cb;
    uintptr_t user_data;
  }ep_callback[CFG_TUH_ENDPOINT_MAX][2];
#endif

} usbh_device_t;

//--------------------------------------------------------------------+
// MACRO CONSTANT TYPEDEF
//--------------------------------------------------------------------+
#if CFG_TUSB_DEBUG >= CFG_TUH_LOG_LEVEL
  #define DRIVER_NAME(_name)  _name
#else
  #define DRIVER_NAME(_name)  NULL
#endif

static usbh_class_driver_t const usbh_class_drivers[] = {
  #if CFG_TUH_CDC
  {
      .name       = DRIVER_NAME("CDC"),
      .init       = cdch_init,
      .deinit     = cdch_deinit,
      .open       = cdch_open,
      .set_config = cdch_set_config,
      .xfer_cb    = cdch_xfer_cb,
      .close      = cdch_close
  },
  #endif

  #if CFG_TUH_MSC
  {
      .name       = DRIVER_NAME("MSC"),
      .init       = msch_init,
      .deinit     = msch_deinit,
      .open       = msch_open,
      .set_config = msch_set_config,
      .xfer_cb    = msch_xfer_cb,
      .close      = msch_close
  },
  #endif

  #if CFG_TUH_HID
  {
      .name       = DRIVER_NAME("HID"),
      .init       = hidh_init,
      .deinit     = hidh_deinit,
      .open       = hidh_open,
      .set_config = hidh_set_config,
      .xfer_cb    = hidh_xfer_cb,
      .close      = hidh_close
  },
  #endif

  #if CFG_TUH_MIDI
    {
      DRIVER_NAME("MIDI")
      .init       = midih_init,
      .open       = midih_open,
      .set_config = midih_set_config,
      .xfer_cb    = midih_xfer_cb,
      .close      = midih_close
    },
  #endif

  #if CFG_TUH_HUB
  {
      .name       = DRIVER_NAME("HUB"),
      .init       = hub_init,
      .deinit     = hub_deinit,
      .open       = hub_open,
      .set_config = hub_set_config,
      .xfer_cb    = hub_xfer_cb,
      .close      = hub_close
  },
  #endif

  #if CFG_TUH_VENDOR
  {
    .name       = DRIVER_NAME("VENDOR"),
    .init       = cush_init,
    .deinit     = cush_deinit,
    .open       = cush_open,
    .set_config = cush_set_config,
    .xfer_cb    = cush_isr,
    .close      = cush_close
  }
  #endif
};

enum { BUILTIN_DRIVER_COUNT = TU_ARRAY_SIZE(usbh_class_drivers) };
enum { CONFIG_NUM = 1 }; // default to use configuration 1

// Additional class drivers implemented by application
tu_static usbh_class_driver_t const * _app_driver = NULL;
tu_static uint8_t _app_driver_count = 0;

#define TOTAL_DRIVER_COUNT    (_app_driver_count + BUILTIN_DRIVER_COUNT)

static inline usbh_class_driver_t const *get_driver(uint8_t drv_id) {
  usbh_class_driver_t const *driver = NULL;

  if ( drv_id < _app_driver_count ) {
    driver = &_app_driver[drv_id];
  } else if ( drv_id < TOTAL_DRIVER_COUNT && BUILTIN_DRIVER_COUNT > 0) {
    driver = &usbh_class_drivers[drv_id - _app_driver_count];
  }

  return driver;
}

//--------------------------------------------------------------------+
// INTERNAL OBJECT & FUNCTION DECLARATION
//--------------------------------------------------------------------+

// sum of end device + hub
#define TOTAL_DEVICES   (CFG_TUH_DEVICE_MAX + CFG_TUH_HUB)

static uint8_t _usbh_controller = TUSB_INDEX_INVALID_8;

// Device with address = 0 for enumeration
static usbh_dev0_t _dev0;

// all devices excluding zero-address
// hub address start from CFG_TUH_DEVICE_MAX+1
// TODO: hub can has its own simpler struct to save memory
static usbh_device_t _usbh_devices[TOTAL_DEVICES];

// Mutex for claiming endpoint
#if OSAL_MUTEX_REQUIRED
  static osal_mutex_def_t _usbh_mutexdef;
  static osal_mutex_t _usbh_mutex;
#else
  #define _usbh_mutex   NULL
#endif

// Event queue
// usbh_int_set is used as mutex in OS NONE config
OSAL_QUEUE_DEF(usbh_int_set, _usbh_qdef, CFG_TUH_TASK_QUEUE_SZ, hcd_event_t);
static osal_queue_t _usbh_q;

// Control transfers: since most controllers do not support multiple control transfers
// on multiple devices concurrently and control transfers are not used much except for
// enumeration, we will only execute control transfers one at a time.
static struct {
  uint8_t* buffer;
  tuh_xfer_cb_t complete_cb;
  uintptr_t user_data;

  uint8_t daddr;
  volatile uint8_t stage;
  volatile uint16_t actual_len;
} _ctrl_xfer;

typedef struct {
  TUH_EPBUF_TYPE_DEF(tusb_control_request_t, request);
  TUH_EPBUF_DEF(ctrl, CFG_TUH_ENUMERATION_BUFSIZE);
} usbh_epbuf_t;

CFG_TUH_MEM_SECTION static usbh_epbuf_t _usbh_epbuf;

//------------- Helper Function -------------//

TU_ATTR_ALWAYS_INLINE static inline usbh_device_t* get_device(uint8_t dev_addr) {
  TU_VERIFY(dev_addr > 0 && dev_addr <= TOTAL_DEVICES, NULL);
  return &_usbh_devices[dev_addr-1];
}

static bool enum_new_device(hcd_event_t* event);
static void process_removing_device(uint8_t rhport, uint8_t hub_addr, uint8_t hub_port);
static bool usbh_edpt_control_open(uint8_t dev_addr, uint8_t max_packet_size);
static bool usbh_control_xfer_cb (uint8_t daddr, uint8_t ep_addr, xfer_result_t result, uint32_t xferred_bytes);

TU_ATTR_ALWAYS_INLINE static inline bool queue_event(hcd_event_t const * event, bool in_isr) {
  TU_ASSERT(osal_queue_send(_usbh_q, event, in_isr));
  tuh_event_hook_cb(event->rhport, event->event_id, in_isr);
  return true;
}

//--------------------------------------------------------------------+
// Device API
//--------------------------------------------------------------------+

bool tuh_mounted(uint8_t dev_addr) {
  usbh_device_t *dev = get_device(dev_addr);
  TU_VERIFY(dev);
  return dev->configured;
}

bool tuh_vid_pid_get(uint8_t dev_addr, uint16_t *vid, uint16_t *pid) {
  *vid = *pid = 0;

  usbh_device_t const *dev = get_device(dev_addr);
  TU_VERIFY(dev && dev->addressed && dev->vid != 0);

  *vid = dev->vid;
  *pid = dev->pid;

  return true;
}

tusb_speed_t tuh_speed_get(uint8_t dev_addr) {
  usbh_device_t *dev = get_device(dev_addr);
  return (tusb_speed_t) (dev ? get_device(dev_addr)->speed : _dev0.speed);
}

bool tuh_rhport_is_active(uint8_t rhport) {
  return _usbh_controller == rhport;
}

bool tuh_rhport_reset_bus(uint8_t rhport, bool active) {
  TU_VERIFY(tuh_rhport_is_active(rhport));
  if ( active ) {
    hcd_port_reset(rhport);
  } else {
    hcd_port_reset_end(rhport);
  }
  return true;
}

//--------------------------------------------------------------------+
// PUBLIC API (Parameter Verification is required)
//--------------------------------------------------------------------+

bool tuh_configure(uint8_t rhport, uint32_t cfg_id, const void *cfg_param) {
  return hcd_configure(rhport, cfg_id, cfg_param);
}

static void clear_device(usbh_device_t* dev) {
  tu_memclr(dev, sizeof(usbh_device_t));
  memset(dev->itf2drv, TUSB_INDEX_INVALID_8, sizeof(dev->itf2drv)); // invalid mapping
  memset(dev->ep2drv , TUSB_INDEX_INVALID_8, sizeof(dev->ep2drv )); // invalid mapping
}

bool tuh_inited(void) {
  return _usbh_controller != TUSB_INDEX_INVALID_8;
}

bool tuh_rhport_init(uint8_t rhport, const tusb_rhport_init_t* rh_init) {
  if (tuh_rhport_is_active(rhport)) {
    return true; // skip if already initialized
  }

  TU_LOG_USBH("USBH init on controller %u, speed = %s\r\n", rhport,
    rh_init->speed == TUSB_SPEED_HIGH ? "High" : "Full");

  // Init host stack if not already
  if (!tuh_inited()) {
    TU_LOG_INT_USBH(sizeof(usbh_device_t));
    TU_LOG_INT_USBH(sizeof(hcd_event_t));
    TU_LOG_INT_USBH(sizeof(_ctrl_xfer));
    TU_LOG_INT_USBH(sizeof(tuh_xfer_t));
    TU_LOG_INT_USBH(sizeof(tu_fifo_t));
    TU_LOG_INT_USBH(sizeof(tu_edpt_stream_t));

    // Event queue
    _usbh_q = osal_queue_create(&_usbh_qdef);
    TU_ASSERT(_usbh_q != NULL);

#if OSAL_MUTEX_REQUIRED
    // Init mutex
    _usbh_mutex = osal_mutex_create(&_usbh_mutexdef);
    TU_ASSERT(_usbh_mutex);
#endif

    // Get application driver if available
    if (usbh_app_driver_get_cb) {
      _app_driver = usbh_app_driver_get_cb(&_app_driver_count);
    }

    // Device
    tu_memclr(&_dev0, sizeof(_dev0));
    tu_memclr(_usbh_devices, sizeof(_usbh_devices));
    tu_memclr(&_ctrl_xfer, sizeof(_ctrl_xfer));

    for (uint8_t i = 0; i < TOTAL_DEVICES; i++) {
      clear_device(&_usbh_devices[i]);
    }

    // Class drivers
    for (uint8_t drv_id = 0; drv_id < TOTAL_DRIVER_COUNT; drv_id++) {
      usbh_class_driver_t const* driver = get_driver(drv_id);
      if (driver) {
        TU_LOG_USBH("%s init\r\n", driver->name);
        driver->init();
      }
    }
  }

  // Init host controller
  _usbh_controller = rhport;
  TU_ASSERT(hcd_init(rhport, rh_init));
  hcd_int_enable(rhport);

  return true;
}

bool tuh_deinit(uint8_t rhport) {
  if (!tuh_rhport_is_active(rhport)) return true;

  // deinit host controller
  hcd_int_disable(rhport);
  hcd_deinit(rhport);
  _usbh_controller = TUSB_INDEX_INVALID_8;

  // "unplug" all devices on this rhport (hub_addr = 0, hub_port = 0)
  process_removing_device(rhport, 0, 0);

  // deinit host stack if no controller is active
  if (!tuh_inited()) {
    // Class drivers
    for (uint8_t drv_id = 0; drv_id < TOTAL_DRIVER_COUNT; drv_id++) {
      usbh_class_driver_t const* driver = get_driver(drv_id);
      if (driver && driver->deinit) {
        TU_LOG_USBH("%s deinit\r\n", driver->name);
        driver->deinit();
      }
    }

    osal_queue_delete(_usbh_q);
    _usbh_q = NULL;

    #if OSAL_MUTEX_REQUIRED
    // TODO make sure there is no task waiting on this mutex
    osal_mutex_delete(_usbh_mutex);
    _usbh_mutex = NULL;
    #endif
  }

  return true;
}

bool tuh_task_event_ready(void) {
  if (!tuh_inited()) {
    return false; // Skip if stack is not initialized
  }
  return !osal_queue_empty(_usbh_q);
}

/* USB Host Driver task
 * This top level thread manages all host controller event and delegates events to class-specific drivers.
 * This should be called periodically within the mainloop or rtos thread.
 *
   @code
    int main(void)
    {
      application_init();
      tusb_init(0, TUSB_ROLE_HOST);

      while(1) // the mainloop
      {
        application_code();
        tuh_task(); // tinyusb host task
      }
    }
    @endcode
 */
void tuh_task_ext(uint32_t timeout_ms, bool in_isr) {
  (void) in_isr; // not implemented yet

  // Skip if stack is not initialized
  if (!tuh_inited()) return;

  // Loop until there is no more events in the queue
  while (1) {
    hcd_event_t event;
    if (!osal_queue_receive(_usbh_q, &event, timeout_ms)) return;

    switch (event.event_id) {
      case HCD_EVENT_DEVICE_ATTACH:
        // due to the shared control buffer, we must complete enumerating one device before enumerating another one.
        // TODO better to have an separated queue for newly attached devices
        if (_dev0.enumerating) {
          // Some device can cause multiple duplicated attach events
          // drop current enumerating and start over for a proper port reset
          if (event.rhport == _dev0.rhport && event.connection.hub_addr == _dev0.hub_addr &&
              event.connection.hub_port == _dev0.hub_port) {
            // abort/cancel current enumeration and start new one
            TU_LOG1("[%u:] USBH Device Attach (duplicated)\r\n", event.rhport);
            tuh_edpt_abort_xfer(0, 0);
            enum_new_device(&event);
          } else {
            TU_LOG_USBH("[%u:] USBH Defer Attach until current enumeration complete\r\n", event.rhport);

            bool is_empty = osal_queue_empty(_usbh_q);
            queue_event(&event, in_isr);

            if (is_empty) {
              // Exit if this is the only event in the queue, otherwise we may loop forever
              return;
            }
          }
        } else {
          TU_LOG1("[%u:] USBH Device Attach\r\n", event.rhport);
          _dev0.enumerating = 1;
          enum_new_device(&event);
        }
        break;

      case HCD_EVENT_DEVICE_REMOVE:
        TU_LOG_USBH("[%u:%u:%u] USBH DEVICE REMOVED\r\n", event.rhport, event.connection.hub_addr, event.connection.hub_port);
        process_removing_device(event.rhport, event.connection.hub_addr, event.connection.hub_port);

        #if CFG_TUH_HUB
        // TODO remove
        if (event.connection.hub_addr != 0 && event.connection.hub_port != 0) {
          // done with hub, waiting for next data on status pipe
          (void) hub_edpt_status_xfer(event.connection.hub_addr);
        }
        #endif
        break;

      case HCD_EVENT_XFER_COMPLETE: {
        uint8_t const ep_addr = event.xfer_complete.ep_addr;
        uint8_t const epnum = tu_edpt_number(ep_addr);
        uint8_t const ep_dir = (uint8_t) tu_edpt_dir(ep_addr);

        TU_LOG_USBH("on EP %02X with %u bytes: %s\r\n", ep_addr, (unsigned int) event.xfer_complete.len, tu_str_xfer_result[event.xfer_complete.result]);

        if (event.dev_addr == 0) {
          // device 0 only has control endpoint
          TU_ASSERT(epnum == 0,);
          usbh_control_xfer_cb(event.dev_addr, ep_addr, (xfer_result_t) event.xfer_complete.result, event.xfer_complete.len);
        } else {
          usbh_device_t* dev = get_device(event.dev_addr);
          TU_VERIFY(dev && dev->connected,);

          dev->ep_status[epnum][ep_dir].busy = 0;
          dev->ep_status[epnum][ep_dir].claimed = 0;

          if (0 == epnum) {
            usbh_control_xfer_cb(event.dev_addr, ep_addr, (xfer_result_t) event.xfer_complete.result, event.xfer_complete.len);
          } else {
            // Prefer application callback over built-in one if available. This occurs when tuh_edpt_xfer() is used
            // with enabled driver e.g HID endpoint
            #if CFG_TUH_API_EDPT_XFER
            tuh_xfer_cb_t const complete_cb = dev->ep_callback[epnum][ep_dir].complete_cb;
            if ( complete_cb ) {
              // re-construct xfer info
              tuh_xfer_t xfer = {
                  .daddr       = event.dev_addr,
                  .ep_addr     = ep_addr,
                  .result      = event.xfer_complete.result,
                  .actual_len  = event.xfer_complete.len,
                  .buflen      = 0,    // not available
                  .buffer      = NULL, // not available
                  .complete_cb = complete_cb,
                  .user_data   = dev->ep_callback[epnum][ep_dir].user_data
              };
              complete_cb(&xfer);
            }else
            #endif
            {
              uint8_t drv_id = dev->ep2drv[epnum][ep_dir];
              usbh_class_driver_t const* driver = get_driver(drv_id);
              if (driver) {
                TU_LOG_USBH("%s xfer callback\r\n", driver->name);
                driver->xfer_cb(event.dev_addr, ep_addr, (xfer_result_t) event.xfer_complete.result,
                                event.xfer_complete.len);
              } else {
                // no driver/callback responsible for this transfer
                TU_ASSERT(false,);
              }
            }
          }
        }
        break;
      }

      case USBH_EVENT_FUNC_CALL:
        if (event.func_call.func) event.func_call.func(event.func_call.param);
        break;

      default:
        break;
    }

#if CFG_TUSB_OS != OPT_OS_NONE && CFG_TUSB_OS != OPT_OS_PICO
    // return if there is no more events, for application to run other background
    if (osal_queue_empty(_usbh_q)) return;
#endif
  }
}

//--------------------------------------------------------------------+
// Control transfer
//--------------------------------------------------------------------+

static void _control_blocking_complete_cb(tuh_xfer_t* xfer) {
  // update result
  *((xfer_result_t*) xfer->user_data) = xfer->result;
}

// TODO timeout_ms is not supported yet
bool tuh_control_xfer (tuh_xfer_t* xfer) {
  // EP0 with setup packet
  TU_VERIFY(xfer->ep_addr == 0 && xfer->setup);

  // Check if device is still connected (enumerating for dev0)
  const uint8_t daddr = xfer->daddr;
  if (daddr == 0) {
    TU_VERIFY(_dev0.enumerating);
  } else {
    const usbh_device_t* dev = get_device(daddr);
    TU_VERIFY(dev && dev->connected);
  }

  // pre-check to help reducing mutex lock
  TU_VERIFY(_ctrl_xfer.stage == CONTROL_STAGE_IDLE);
  (void) osal_mutex_lock(_usbh_mutex, OSAL_TIMEOUT_WAIT_FOREVER);

  bool const is_idle = (_ctrl_xfer.stage == CONTROL_STAGE_IDLE);
  if (is_idle) {
    _ctrl_xfer.stage       = CONTROL_STAGE_SETUP;
    _ctrl_xfer.daddr       = daddr;
    _ctrl_xfer.actual_len  = 0;

    _ctrl_xfer.buffer      = xfer->buffer;
    _ctrl_xfer.complete_cb = xfer->complete_cb;
    _ctrl_xfer.user_data   = xfer->user_data;
    _usbh_epbuf.request    = (*xfer->setup);
  }

  (void) osal_mutex_unlock(_usbh_mutex);

  TU_VERIFY(is_idle);
  const uint8_t rhport = usbh_get_rhport(daddr);

  TU_LOG_USBH("[%u:%u] %s: ", rhport, daddr,
              (xfer->setup->bmRequestType_bit.type == TUSB_REQ_TYPE_STANDARD && xfer->setup->bRequest <= TUSB_REQ_SYNCH_FRAME) ?
                  tu_str_std_request[xfer->setup->bRequest] : "Class Request");
  TU_LOG_BUF_USBH(xfer->setup, 8);

  if (xfer->complete_cb) {
    TU_ASSERT( hcd_setup_send(rhport, daddr, (uint8_t const*) &_usbh_epbuf.request) );
  }else {
    // blocking if complete callback is not provided
    // change callback to internal blocking, and result as user argument
    volatile xfer_result_t result = XFER_RESULT_INVALID;

    // use user_data to point to xfer_result_t
    _ctrl_xfer.user_data   = (uintptr_t) &result;
    _ctrl_xfer.complete_cb = _control_blocking_complete_cb;

    TU_ASSERT( hcd_setup_send(rhport, daddr, (uint8_t*) &_usbh_epbuf.request) );

    while (result == XFER_RESULT_INVALID) {
      // Note: this can be called within an callback ie. part of tuh_task()
      // therefore event with RTOS tuh_task() still need to be invoked
      if (tuh_task_event_ready()) {
        tuh_task();
      }
      // TODO probably some timeout to prevent hanged
    }

    // update transfer result, user_data is expected to point to xfer_result_t
    if (xfer->user_data != 0) {
      *((xfer_result_t*) xfer->user_data) = result;
    }
    xfer->result     = result;
    xfer->actual_len = _ctrl_xfer.actual_len;
  }

  return true;
}

TU_ATTR_ALWAYS_INLINE static inline void _set_control_xfer_stage(uint8_t stage) {
  (void) osal_mutex_lock(_usbh_mutex, OSAL_TIMEOUT_WAIT_FOREVER);
  _ctrl_xfer.stage = stage;
  (void) osal_mutex_unlock(_usbh_mutex);
}

static void _control_xfer_complete(uint8_t daddr, xfer_result_t result) {
  TU_LOG_USBH("\r\n");

  // duplicate xfer since user can execute control transfer within callback
  tusb_control_request_t const request = _usbh_epbuf.request;
  tuh_xfer_t xfer_temp = {
    .daddr       = daddr,
    .ep_addr     = 0,
    .result      = result,
    .setup       = &request,
    .actual_len  = (uint32_t) _ctrl_xfer.actual_len,
    .buffer      = _ctrl_xfer.buffer,
    .complete_cb = _ctrl_xfer.complete_cb,
    .user_data   = _ctrl_xfer.user_data
  };

  _set_control_xfer_stage(CONTROL_STAGE_IDLE);

  if (xfer_temp.complete_cb) {
    xfer_temp.complete_cb(&xfer_temp);
  }
}

static bool usbh_control_xfer_cb (uint8_t daddr, uint8_t ep_addr, xfer_result_t result, uint32_t xferred_bytes) {
  (void) ep_addr;

  const uint8_t rhport = usbh_get_rhport(daddr);
  tusb_control_request_t const * request = &_usbh_epbuf.request;

  if (XFER_RESULT_SUCCESS != result) {
    TU_LOG_USBH("[%u:%u] Control %s, xferred_bytes = %" PRIu32 "\r\n", rhport, daddr, result == XFER_RESULT_STALLED ? "STALLED" : "FAILED", xferred_bytes);
    TU_LOG_BUF_USBH(request, 8);

    // terminate transfer if any stage failed
    _control_xfer_complete(daddr, result);
  }else {
    switch(_ctrl_xfer.stage) {
      case CONTROL_STAGE_SETUP:
        if (request->wLength) {
          // DATA stage: initial data toggle is always 1
          _set_control_xfer_stage(CONTROL_STAGE_DATA);
          TU_ASSERT( hcd_edpt_xfer(rhport, daddr, tu_edpt_addr(0, request->bmRequestType_bit.direction), _ctrl_xfer.buffer, request->wLength) );
          return true;
        }
        TU_ATTR_FALLTHROUGH;

      case CONTROL_STAGE_DATA:
        if (request->wLength) {
          TU_LOG_USBH("[%u:%u] Control data:\r\n", rhport, daddr);
          TU_LOG_MEM_USBH(_ctrl_xfer.buffer, xferred_bytes, 2);
        }

        _ctrl_xfer.actual_len = (uint16_t) xferred_bytes;

        // ACK stage: toggle is always 1
        _set_control_xfer_stage(CONTROL_STAGE_ACK);
        TU_ASSERT( hcd_edpt_xfer(rhport, daddr, tu_edpt_addr(0, 1 - request->bmRequestType_bit.direction), NULL, 0) );
        break;

      case CONTROL_STAGE_ACK: {
        // Abort all pending transfers if SET_CONFIGURATION request
        // NOTE: should we force closing all non-control endpoints in the future?
        if (request->bRequest == TUSB_REQ_SET_CONFIGURATION && request->bmRequestType == 0x00) {
          for(uint8_t epnum=1; epnum<CFG_TUH_ENDPOINT_MAX; epnum++) {
            for(uint8_t dir=0; dir<2; dir++) {
              tuh_edpt_abort_xfer(daddr, tu_edpt_addr(epnum, dir));
            }
          }
        }

        _control_xfer_complete(daddr, result);
        break;
      }

      default: return false;
    }
  }

  return true;
}

//--------------------------------------------------------------------+
//
//--------------------------------------------------------------------+

bool tuh_edpt_xfer(tuh_xfer_t* xfer) {
  uint8_t const daddr = xfer->daddr;
  uint8_t const ep_addr = xfer->ep_addr;

  TU_VERIFY(daddr && ep_addr);
  TU_VERIFY(usbh_edpt_claim(daddr, ep_addr));

  if (!usbh_edpt_xfer_with_callback(daddr, ep_addr, xfer->buffer, (uint16_t) xfer->buflen,
                                    xfer->complete_cb, xfer->user_data)) {
    usbh_edpt_release(daddr, ep_addr);
    return false;
  }

  return true;
}

bool tuh_edpt_abort_xfer(uint8_t daddr, uint8_t ep_addr) {
  TU_LOG_USBH("[%u] Aborted transfer on EP %02X\r\n", daddr, ep_addr);

  const uint8_t epnum = tu_edpt_number(ep_addr);
  const uint8_t dir   = tu_edpt_dir(ep_addr);

  if (epnum == 0) {
    // Also include dev0 for aborting enumerating
    const uint8_t rhport = usbh_get_rhport(daddr);

    // control transfer: only 1 control at a time, check if we are aborting the current one
    TU_VERIFY(daddr == _ctrl_xfer.daddr && _ctrl_xfer.stage != CONTROL_STAGE_IDLE);
    hcd_edpt_abort_xfer(rhport, daddr, ep_addr);
    _set_control_xfer_stage(CONTROL_STAGE_IDLE); // reset control transfer state to idle
  } else {
    usbh_device_t* dev = get_device(daddr);
    TU_VERIFY(dev);

    TU_VERIFY(dev->ep_status[epnum][dir].busy); // non-control skip if not busy
    hcd_edpt_abort_xfer(dev->rhport, daddr, ep_addr);

    // mark as ready and release endpoint if transfer is aborted
    dev->ep_status[epnum][dir].busy = false;
    tu_edpt_release(&dev->ep_status[epnum][dir], _usbh_mutex);
  }

  return true;
}

//--------------------------------------------------------------------+
// USBH API For Class Driver
//--------------------------------------------------------------------+

uint8_t usbh_get_rhport(uint8_t dev_addr) {
  usbh_device_t *dev = get_device(dev_addr);
  return dev ? dev->rhport : _dev0.rhport;
}

uint8_t *usbh_get_enum_buf(void) {
  return _usbh_epbuf.ctrl;
}

void usbh_int_set(bool enabled) {
  // TODO all host controller if multiple are used since they shared the same event queue
  if (enabled) {
    hcd_int_enable(_usbh_controller);
  } else {
    hcd_int_disable(_usbh_controller);
  }
}

void usbh_defer_func(osal_task_func_t func, void *param, bool in_isr) {
  hcd_event_t event = { 0 };
  event.event_id = USBH_EVENT_FUNC_CALL;
  event.func_call.func = func;
  event.func_call.param = param;

  queue_event(&event, in_isr);
}

//--------------------------------------------------------------------+
// Endpoint API
//--------------------------------------------------------------------+

// Claim an endpoint for transfer
bool usbh_edpt_claim(uint8_t dev_addr, uint8_t ep_addr) {
  // Note: addr0 only use tuh_control_xfer
  usbh_device_t* dev = get_device(dev_addr);
  TU_ASSERT(dev && dev->connected);

  uint8_t const epnum = tu_edpt_number(ep_addr);
  uint8_t const dir = tu_edpt_dir(ep_addr);

  TU_VERIFY(tu_edpt_claim(&dev->ep_status[epnum][dir], _usbh_mutex));
  TU_LOG_USBH("[%u] Claimed EP 0x%02x\r\n", dev_addr, ep_addr);

  return true;
}

// Release an claimed endpoint due to failed transfer attempt
bool usbh_edpt_release(uint8_t dev_addr, uint8_t ep_addr) {
  // Note: addr0 only use tuh_control_xfer
  usbh_device_t* dev = get_device(dev_addr);
  TU_VERIFY(dev && dev->connected);

  uint8_t const epnum = tu_edpt_number(ep_addr);
  uint8_t const dir = tu_edpt_dir(ep_addr);

  TU_VERIFY(tu_edpt_release(&dev->ep_status[epnum][dir], _usbh_mutex));
  TU_LOG_USBH("[%u] Released EP 0x%02x\r\n", dev_addr, ep_addr);

  return true;
}

// Submit an transfer
// TODO call usbh_edpt_release if failed
bool usbh_edpt_xfer_with_callback(uint8_t dev_addr, uint8_t ep_addr, uint8_t* buffer, uint16_t total_bytes,
                                  tuh_xfer_cb_t complete_cb, uintptr_t user_data) {
  (void) complete_cb;
  (void) user_data;

  usbh_device_t* dev = get_device(dev_addr);
  TU_VERIFY(dev);

  uint8_t const epnum = tu_edpt_number(ep_addr);
  uint8_t const dir = tu_edpt_dir(ep_addr);
  tu_edpt_state_t* ep_state = &dev->ep_status[epnum][dir];

  TU_LOG_USBH("  Queue EP %02X with %u bytes ... \r\n", ep_addr, total_bytes);

  // Attempt to transfer on a busy endpoint, sound like an race condition !
  TU_ASSERT(ep_state->busy == 0);

  // Set busy first since the actual transfer can be complete before hcd_edpt_xfer()
  // could return and USBH task can preempt and clear the busy
  ep_state->busy = 1;

#if CFG_TUH_API_EDPT_XFER
  dev->ep_callback[epnum][dir].complete_cb = complete_cb;
  dev->ep_callback[epnum][dir].user_data   = user_data;
#endif

  if (hcd_edpt_xfer(dev->rhport, dev_addr, ep_addr, buffer, total_bytes)) {
    TU_LOG_USBH("OK\r\n");
    return true;
  } else {
    // HCD error, mark endpoint as ready to allow next transfer
    ep_state->busy = 0;
    ep_state->claimed = 0;
    TU_LOG1("Failed\r\n");
//    TU_BREAKPOINT();
    return false;
  }
}

static bool usbh_edpt_control_open(uint8_t dev_addr, uint8_t max_packet_size) {
  TU_LOG_USBH("[%u:%u] Open EP0 with Size = %u\r\n", usbh_get_rhport(dev_addr), dev_addr, max_packet_size);
  tusb_desc_endpoint_t ep0_desc = {
    .bLength          = sizeof(tusb_desc_endpoint_t),
    .bDescriptorType  = TUSB_DESC_ENDPOINT,
    .bEndpointAddress = 0,
    .bmAttributes     = { .xfer = TUSB_XFER_CONTROL },
    .wMaxPacketSize   = max_packet_size,
    .bInterval        = 0
  };

  return hcd_edpt_open(usbh_get_rhport(dev_addr), dev_addr, &ep0_desc);
}

bool tuh_edpt_open(uint8_t dev_addr, tusb_desc_endpoint_t const* desc_ep) {
  TU_ASSERT(tu_edpt_validate(desc_ep, tuh_speed_get(dev_addr)));
  return hcd_edpt_open(usbh_get_rhport(dev_addr), dev_addr, desc_ep);
}

bool usbh_edpt_busy(uint8_t dev_addr, uint8_t ep_addr) {
  usbh_device_t* dev = get_device(dev_addr);
  TU_VERIFY(dev);

  uint8_t const epnum = tu_edpt_number(ep_addr);
  uint8_t const dir = tu_edpt_dir(ep_addr);

  return dev->ep_status[epnum][dir].busy;
}

//--------------------------------------------------------------------+
// HCD Event Handler
//--------------------------------------------------------------------+

void hcd_devtree_get_info(uint8_t dev_addr, hcd_devtree_info_t* devtree_info) {
  usbh_device_t const* dev = get_device(dev_addr);
  if (dev) {
    devtree_info->rhport = dev->rhport;
    devtree_info->hub_addr = dev->hub_addr;
    devtree_info->hub_port = dev->hub_port;
    devtree_info->speed = dev->speed;
  } else {
    devtree_info->rhport = _dev0.rhport;
    devtree_info->hub_addr = _dev0.hub_addr;
    devtree_info->hub_port = _dev0.hub_port;
    devtree_info->speed = _dev0.speed;
  }
}

TU_ATTR_FAST_FUNC void hcd_event_handler(hcd_event_t const* event, bool in_isr) {
  switch (event->event_id) {
    case HCD_EVENT_DEVICE_REMOVE:
      // FIXME device remove from a hub need an HCD API for hcd to free up endpoint
      // mark device as removing to prevent further xfer before the event is processed in usbh task

      // Check if dev0 is removed
      if ((event->rhport == _dev0.rhport) && (event->connection.hub_addr == _dev0.hub_addr) &&
          (event->connection.hub_port == _dev0.hub_port)) {
        _dev0.enumerating = 0;
      }
      break;

    default: break;
  }

  queue_event(event, in_isr);
}

//--------------------------------------------------------------------+
// Descriptors Async
//--------------------------------------------------------------------+

// generic helper to get a descriptor
// if blocking, user_data is pointed to xfer_result
static bool _get_descriptor(uint8_t daddr, uint8_t type, uint8_t index, uint16_t language_id, void* buffer, uint16_t len,
                            tuh_xfer_cb_t complete_cb, uintptr_t user_data) {
  tusb_control_request_t const request = {
    .bmRequestType_bit = {
      .recipient = TUSB_REQ_RCPT_DEVICE,
      .type      = TUSB_REQ_TYPE_STANDARD,
      .direction = TUSB_DIR_IN
    },
    .bRequest = TUSB_REQ_GET_DESCRIPTOR,
    .wValue   = tu_htole16( TU_U16(type, index) ),
    .wIndex   = tu_htole16(language_id),
    .wLength  = tu_htole16(len)
  };
  tuh_xfer_t xfer = {
    .daddr       = daddr,
    .ep_addr     = 0,
    .setup       = &request,
    .buffer      = buffer,
    .complete_cb = complete_cb,
    .user_data   = user_data
  };

  return tuh_control_xfer(&xfer);
}

bool tuh_descriptor_get(uint8_t daddr, uint8_t type, uint8_t index, void* buffer, uint16_t len,
                        tuh_xfer_cb_t complete_cb, uintptr_t user_data) {
  return _get_descriptor(daddr, type, index, 0x0000, buffer, len, complete_cb, user_data);
}

bool tuh_descriptor_get_device(uint8_t daddr, void* buffer, uint16_t len,
                               tuh_xfer_cb_t complete_cb, uintptr_t user_data) {
  len = tu_min16(len, sizeof(tusb_desc_device_t));
  return tuh_descriptor_get(daddr, TUSB_DESC_DEVICE, 0, buffer, len, complete_cb, user_data);
}

bool tuh_descriptor_get_configuration(uint8_t daddr, uint8_t index, void* buffer, uint16_t len,
                                      tuh_xfer_cb_t complete_cb, uintptr_t user_data) {
  return tuh_descriptor_get(daddr, TUSB_DESC_CONFIGURATION, index, buffer, len, complete_cb, user_data);
}

//------------- String Descriptor -------------//

bool tuh_descriptor_get_string(uint8_t daddr, uint8_t index, uint16_t language_id, void* buffer, uint16_t len,
                               tuh_xfer_cb_t complete_cb, uintptr_t user_data) {
  return _get_descriptor(daddr, TUSB_DESC_STRING, index, language_id, buffer, len, complete_cb, user_data);
}

// Get manufacturer string descriptor
bool tuh_descriptor_get_manufacturer_string(uint8_t daddr, uint16_t language_id, void* buffer, uint16_t len,
                                            tuh_xfer_cb_t complete_cb, uintptr_t user_data)
{
  usbh_device_t const* dev = get_device(daddr);
  TU_VERIFY(dev && dev->i_manufacturer);
  return tuh_descriptor_get_string(daddr, dev->i_manufacturer, language_id, buffer, len, complete_cb, user_data);
}

// Get product string descriptor
bool tuh_descriptor_get_product_string(uint8_t daddr, uint16_t language_id, void* buffer, uint16_t len,
                                       tuh_xfer_cb_t complete_cb, uintptr_t user_data) {
  usbh_device_t const* dev = get_device(daddr);
  TU_VERIFY(dev && dev->i_product);
  return tuh_descriptor_get_string(daddr, dev->i_product, language_id, buffer, len, complete_cb, user_data);
}

// Get serial string descriptor
bool tuh_descriptor_get_serial_string(uint8_t daddr, uint16_t language_id, void* buffer, uint16_t len,
                                      tuh_xfer_cb_t complete_cb, uintptr_t user_data) {
  usbh_device_t const* dev = get_device(daddr);
  TU_VERIFY(dev && dev->i_serial);
  return tuh_descriptor_get_string(daddr, dev->i_serial, language_id, buffer, len, complete_cb, user_data);
}

// Get HID report descriptor
// if blocking, user_data is pointed to xfer_result
bool tuh_descriptor_get_hid_report(uint8_t daddr, uint8_t itf_num, uint8_t desc_type, uint8_t index, void* buffer, uint16_t len,
                                   tuh_xfer_cb_t complete_cb, uintptr_t user_data) {
  TU_LOG_USBH("HID Get Report Descriptor\r\n");
  tusb_control_request_t const request = {
      .bmRequestType_bit = {
          .recipient = TUSB_REQ_RCPT_INTERFACE,
          .type      = TUSB_REQ_TYPE_STANDARD,
          .direction = TUSB_DIR_IN
      },
      .bRequest = TUSB_REQ_GET_DESCRIPTOR,
      .wValue   = tu_htole16(TU_U16(desc_type, index)),
      .wIndex   = tu_htole16((uint16_t) itf_num),
      .wLength  = len
  };
  tuh_xfer_t xfer = {
      .daddr       = daddr,
      .ep_addr     = 0,
      .setup       = &request,
      .buffer      = buffer,
      .complete_cb = complete_cb,
      .user_data   = user_data
  };

  return tuh_control_xfer(&xfer);
}

bool tuh_configuration_set(uint8_t daddr, uint8_t config_num,
                           tuh_xfer_cb_t complete_cb, uintptr_t user_data) {
  TU_LOG_USBH("Set Configuration = %d\r\n", config_num);
  tusb_control_request_t const request = {
      .bmRequestType_bit = {
          .recipient = TUSB_REQ_RCPT_DEVICE,
          .type      = TUSB_REQ_TYPE_STANDARD,
          .direction = TUSB_DIR_OUT
      },
      .bRequest = TUSB_REQ_SET_CONFIGURATION,
      .wValue   = tu_htole16(config_num),
      .wIndex   = 0,
      .wLength  = 0
  };
  tuh_xfer_t xfer = {
      .daddr       = daddr,
      .ep_addr     = 0,
      .setup       = &request,
      .buffer      = NULL,
      .complete_cb = complete_cb,
      .user_data   = user_data
  };

  return tuh_control_xfer(&xfer);
}

bool tuh_interface_set(uint8_t daddr, uint8_t itf_num, uint8_t itf_alt,
                       tuh_xfer_cb_t complete_cb, uintptr_t user_data) {
  TU_LOG_USBH("Set Interface %u Alternate %u\r\n", itf_num, itf_alt);
  tusb_control_request_t const request = {
      .bmRequestType_bit = {
          .recipient = TUSB_REQ_RCPT_INTERFACE,
          .type      = TUSB_REQ_TYPE_STANDARD,
          .direction = TUSB_DIR_OUT
      },
      .bRequest = TUSB_REQ_SET_INTERFACE,
      .wValue   = tu_htole16(itf_alt),
      .wIndex   = tu_htole16(itf_num),
      .wLength  = 0
  };
  tuh_xfer_t xfer = {
      .daddr       = daddr,
      .ep_addr     = 0,
      .setup       = &request,
      .buffer      = NULL,
      .complete_cb = complete_cb,
      .user_data   = user_data
  };

  return tuh_control_xfer(&xfer);
}

//--------------------------------------------------------------------+
// Descriptor Sync
//--------------------------------------------------------------------+

#define _CONTROL_SYNC_API(_async_func, ...) \
  xfer_result_t result = XFER_RESULT_INVALID;\
  TU_VERIFY(_async_func(__VA_ARGS__, NULL, (uintptr_t) &result), XFER_RESULT_TIMEOUT); \
  return (uint8_t) result

uint8_t tuh_descriptor_get_sync(uint8_t daddr, uint8_t type, uint8_t index,
                                void* buffer, uint16_t len) {
  _CONTROL_SYNC_API(tuh_descriptor_get, daddr, type, index, buffer, len);
}

uint8_t tuh_descriptor_get_device_sync(uint8_t daddr, void* buffer, uint16_t len) {
  _CONTROL_SYNC_API(tuh_descriptor_get_device, daddr, buffer, len);
}

uint8_t tuh_descriptor_get_configuration_sync(uint8_t daddr, uint8_t index,
                                              void* buffer, uint16_t len) {
  _CONTROL_SYNC_API(tuh_descriptor_get_configuration, daddr, index, buffer, len);
}

uint8_t tuh_descriptor_get_hid_report_sync(uint8_t daddr, uint8_t itf_num, uint8_t desc_type, uint8_t index,
                                           void* buffer, uint16_t len) {
  _CONTROL_SYNC_API(tuh_descriptor_get_hid_report, daddr, itf_num, desc_type, index, buffer, len);
}

uint8_t tuh_descriptor_get_string_sync(uint8_t daddr, uint8_t index, uint16_t language_id,
                                       void* buffer, uint16_t len) {
  _CONTROL_SYNC_API(tuh_descriptor_get_string, daddr, index, language_id, buffer, len);
}

uint8_t tuh_descriptor_get_manufacturer_string_sync(uint8_t daddr, uint16_t language_id,
                                                    void* buffer, uint16_t len) {
  _CONTROL_SYNC_API(tuh_descriptor_get_manufacturer_string, daddr, language_id, buffer, len);
}

uint8_t tuh_descriptor_get_product_string_sync(uint8_t daddr, uint16_t language_id,
                                               void* buffer, uint16_t len) {
  _CONTROL_SYNC_API(tuh_descriptor_get_product_string, daddr, language_id, buffer, len);
}

uint8_t tuh_descriptor_get_serial_string_sync(uint8_t daddr, uint16_t language_id,
                                              void* buffer, uint16_t len) {
  _CONTROL_SYNC_API(tuh_descriptor_get_serial_string, daddr, language_id, buffer, len);
}

//--------------------------------------------------------------------+
// Detaching
//--------------------------------------------------------------------+

TU_ATTR_ALWAYS_INLINE static inline bool is_hub_addr(uint8_t daddr) {
  return (CFG_TUH_HUB > 0) && (daddr > CFG_TUH_DEVICE_MAX);
}

//static void mark_removing_device_isr(uint8_t rhport, uint8_t hub_addr, uint8_t hub_port) {
//  for (uint8_t dev_id = 0; dev_id < TOTAL_DEVICES; dev_id++) {
//    usbh_device_t *dev = &_usbh_devices[dev_id];
//    uint8_t const daddr = dev_id + 1;
//
//    // hub_addr = 0 means roothub, hub_port = 0 means all devices of downstream hub
//    if (dev->rhport == rhport && dev->connected &&
//        (hub_addr == 0 || dev->hub_addr == hub_addr) &&
//        (hub_port == 0 || dev->hub_port == hub_port)) {
//      if (is_hub_addr(daddr)) {
//        // If the device itself is a usb hub, mark all downstream devices.
//        // FIXME recursive calls
//        mark_removing_device_isr(rhport, daddr, 0);
//      }
//
//      dev->removing = 1;
//    }
//  }
//}

// a device unplugged from rhport:hub_addr:hub_port
static void process_removing_device(uint8_t rhport, uint8_t hub_addr, uint8_t hub_port) {
  //------------- find the all devices (star-network) under port that is unplugged -------------//
  // TODO mark as disconnected in ISR, also handle dev0
  uint32_t removing_hubs = 0;
  do {
    for (uint8_t dev_id = 0; dev_id < TOTAL_DEVICES; dev_id++) {
      usbh_device_t* dev = &_usbh_devices[dev_id];
      uint8_t const daddr = dev_id + 1;

      // hub_addr = 0 means roothub, hub_port = 0 means all devices of downstream hub
      if (dev->rhport == rhport && dev->connected &&
          (hub_addr == 0 || dev->hub_addr == hub_addr) &&
          (hub_port == 0 || dev->hub_port == hub_port)) {
        TU_LOG_USBH("[%u:%u:%u] unplugged address = %u\r\n", rhport, hub_addr, hub_port, daddr);

        if (is_hub_addr(daddr)) {
          TU_LOG_USBH("  is a HUB device %u\r\n", daddr);
          removing_hubs |= TU_BIT(dev_id - CFG_TUH_DEVICE_MAX);
        } else {
          // Invoke callback before closing driver (maybe call it later ?)
          if (tuh_umount_cb) tuh_umount_cb(daddr);
        }

        // Close class driver
        for (uint8_t drv_id = 0; drv_id < TOTAL_DRIVER_COUNT; drv_id++) {
          usbh_class_driver_t const* driver = get_driver(drv_id);
          if (driver) driver->close(daddr);
        }

        hcd_device_close(rhport, daddr);
        clear_device(dev);

        // abort on-going control xfer on this device if any
        if (_ctrl_xfer.daddr == daddr) _set_control_xfer_stage(CONTROL_STAGE_IDLE);
      }
    }

    // if removing a hub, we need to remove its downstream devices
    #if CFG_TUH_HUB
    if (removing_hubs == 0) break;

    // find a marked hub to process
    for (uint8_t h_id = 0; h_id < CFG_TUH_HUB; h_id++) {
      if (tu_bit_test(removing_hubs, h_id)) {
        removing_hubs &= ~TU_BIT(h_id);

        // update hub_addr and hub_port for next loop
        hub_addr = h_id + 1 + CFG_TUH_DEVICE_MAX;
        hub_port = 0;
        break;
      }
    }
    #else
    (void) removing_hubs;
    break;
    #endif
  } while(1);
}

//--------------------------------------------------------------------+
// Enumeration Process
// is a lengthy process with a series of control transfer to configure
// newly attached device.
// NOTE: due to the shared control buffer, we must complete enumerating
// one device before enumerating another one.
//--------------------------------------------------------------------+

enum {
  ENUM_RESET_DELAY_MS = 50,       // USB specs: 10 to 50ms
  ENUM_DEBOUNCING_DELAY_MS = 450, // when plug/unplug a device, physical connection can be bouncing and may
                                  // generate a series of attach/detach event. This delay wait for stable connection
};

enum {
  ENUM_IDLE,
  ENUM_RESET_1,         // 1st reset when attached
  //ENUM_HUB_GET_STATUS_1,
  ENUM_HUB_CLEAR_RESET_1,
  ENUM_ADDR0_DEVICE_DESC,
  ENUM_RESET_2,         // 2nd reset before set address (not used)
  ENUM_HUB_GET_STATUS_2,
  ENUM_HUB_CLEAR_RESET_2,
  ENUM_SET_ADDR,

  ENUM_GET_DEVICE_DESC,
  ENUM_GET_9BYTE_CONFIG_DESC,
  ENUM_GET_FULL_CONFIG_DESC,
  ENUM_SET_CONFIG,
  ENUM_CONFIG_DRIVER
};

static bool enum_request_set_addr(void);
static bool _parse_configuration_descriptor (uint8_t dev_addr, tusb_desc_configuration_t const* desc_cfg);
static void enum_full_complete(void);

// process device enumeration
static void process_enumeration(tuh_xfer_t* xfer) {
  // Retry a few times with transfers in enumeration since device can be unstable when starting up
  enum {
    ATTEMPT_COUNT_MAX = 3,
    ATTEMPT_DELAY_MS = 100
  };
  static uint8_t failed_count = 0;

  if (XFER_RESULT_SUCCESS != xfer->result) {
    // retry if not reaching max attempt
    bool retry = _dev0.enumerating && (failed_count < ATTEMPT_COUNT_MAX);
    if ( retry ) {
      failed_count++;
      tusb_time_delay_ms_api(ATTEMPT_DELAY_MS); // delay a bit
      TU_LOG1("Enumeration attempt %u\r\n", failed_count);
      retry = tuh_control_xfer(xfer);
    }

    if (!retry) {
      enum_full_complete();
    }

    return;
  }
  failed_count = 0;

  uint8_t const daddr = xfer->daddr;
  uintptr_t const state = xfer->user_data;

  switch (state) {
    #if CFG_TUH_HUB
    //case ENUM_HUB_GET_STATUS_1: break;

    case ENUM_HUB_CLEAR_RESET_1: {
      hub_port_status_response_t port_status;
      memcpy(&port_status, _usbh_epbuf.ctrl, sizeof(hub_port_status_response_t));

      if (!port_status.status.connection) {
        // device unplugged while delaying, nothing else to do
        enum_full_complete();
        return;
      }

      _dev0.speed = (port_status.status.high_speed) ? TUSB_SPEED_HIGH :
                    (port_status.status.low_speed) ? TUSB_SPEED_LOW : TUSB_SPEED_FULL;

      // Acknowledge Port Reset Change
      if (port_status.change.reset) {
        hub_port_clear_reset_change(_dev0.hub_addr, _dev0.hub_port,
                                    process_enumeration, ENUM_ADDR0_DEVICE_DESC);
      }
      break;
    }

    case ENUM_HUB_GET_STATUS_2:
      tusb_time_delay_ms_api(ENUM_RESET_DELAY_MS);
      TU_ASSERT(hub_port_get_status(_dev0.hub_addr, _dev0.hub_port, _usbh_epbuf.ctrl,
                                    process_enumeration, ENUM_HUB_CLEAR_RESET_2),);
      break;

    case ENUM_HUB_CLEAR_RESET_2: {
      hub_port_status_response_t port_status;
      memcpy(&port_status, _usbh_epbuf.ctrl, sizeof(hub_port_status_response_t));

      // Acknowledge Port Reset Change if Reset Successful
      if (port_status.change.reset) {
        TU_ASSERT(hub_port_clear_reset_change(_dev0.hub_addr, _dev0.hub_port,
                                              process_enumeration, ENUM_SET_ADDR),);
      }
      break;
    }
    #endif

    case ENUM_ADDR0_DEVICE_DESC: {
      // TODO probably doesn't need to open/close each enumeration
      uint8_t const addr0 = 0;
      TU_ASSERT(usbh_edpt_control_open(addr0, 8),);

      // Get first 8 bytes of device descriptor for Control Endpoint size
      TU_LOG_USBH("Get 8 byte of Device Descriptor\r\n");
      TU_ASSERT(tuh_descriptor_get_device(addr0, _usbh_epbuf.ctrl, 8,
                                          process_enumeration, ENUM_SET_ADDR),);
      break;
    }

#if 0
      case ENUM_RESET_2:
        // TODO not used by now, but may be needed for some devices !?
        // Reset device again before Set Address
        TU_LOG_USBH("Port reset2 \r\n");
        if (_dev0.hub_addr == 0) {
          // connected directly to roothub
          hcd_port_reset( _dev0.rhport );
          tusb_time_delay_ms_api(RESET_DELAY); // TODO may not work for no-OS on MCU that require reset_end() since
                                        // sof of controller may not running while resetting
          hcd_port_reset_end(_dev0.rhport);
          // TODO: fall through to SET ADDRESS, refactor later
        }
#if CFG_TUH_HUB
        else {
          // after RESET_DELAY the hub_port_reset() already complete
          TU_ASSERT( hub_port_reset(_dev0.hub_addr, _dev0.hub_port,
                                    process_enumeration, ENUM_HUB_GET_STATUS_2), );
          break;
        }
#endif
        TU_ATTR_FALLTHROUGH;
#endif

    case ENUM_SET_ADDR:
      enum_request_set_addr();
      break;

    case ENUM_GET_DEVICE_DESC: {
      // Allow 2ms for address recovery time, Ref USB Spec 9.2.6.3
      tusb_time_delay_ms_api(2);

      const uint8_t new_addr = (uint8_t) tu_le16toh(xfer->setup->wValue);

      usbh_device_t* new_dev = get_device(new_addr);
      TU_ASSERT(new_dev,);
      new_dev->addressed = 1;

      // Close device 0
      hcd_device_close(_dev0.rhport, 0);

      // open control pipe for new address
      TU_ASSERT(usbh_edpt_control_open(new_addr, new_dev->ep0_size),);

      // Get full device descriptor
      TU_LOG_USBH("Get Device Descriptor\r\n");
      TU_ASSERT(tuh_descriptor_get_device(new_addr, _usbh_epbuf.ctrl, sizeof(tusb_desc_device_t),
                                          process_enumeration, ENUM_GET_9BYTE_CONFIG_DESC),);
      break;
    }

    case ENUM_GET_9BYTE_CONFIG_DESC: {
      tusb_desc_device_t const* desc_device = (tusb_desc_device_t const*) _usbh_epbuf.ctrl;
      usbh_device_t* dev = get_device(daddr);
      TU_ASSERT(dev,);

      dev->vid = desc_device->idVendor;
      dev->pid = desc_device->idProduct;
      dev->i_manufacturer = desc_device->iManufacturer;
<<<<<<< HEAD
      dev->i_product      = desc_device->iProduct;
      dev->i_serial       = desc_device->iSerialNumber;

      if (tuh_desc_device_cb) tuh_desc_device_cb(daddr, (tusb_desc_device_t const*) _usbh_ctrl_buf);
=======
      dev->i_product = desc_device->iProduct;
      dev->i_serial = desc_device->iSerialNumber;
>>>>>>> 5afcfb75

      // Get 9-byte for total length
      uint8_t const config_idx = CONFIG_NUM - 1;
      TU_LOG_USBH("Get Configuration[0] Descriptor (9 bytes)\r\n");
      TU_ASSERT(tuh_descriptor_get_configuration(daddr, config_idx, _usbh_epbuf.ctrl, 9,
                                                 process_enumeration, ENUM_GET_FULL_CONFIG_DESC),);
      break;
    }

    case ENUM_GET_FULL_CONFIG_DESC: {
      uint8_t const* desc_config = _usbh_epbuf.ctrl;

      // Use offsetof to avoid pointer to the odd/misaligned address
      uint16_t const total_len = tu_le16toh(
          tu_unaligned_read16(desc_config + offsetof(tusb_desc_configuration_t, wTotalLength)));

      // TODO not enough buffer to hold configuration descriptor
      TU_ASSERT(total_len <= CFG_TUH_ENUMERATION_BUFSIZE,);

      // Get full configuration descriptor
      uint8_t const config_idx = CONFIG_NUM - 1;
      TU_LOG_USBH("Get Configuration[0] Descriptor\r\n");
      TU_ASSERT(tuh_descriptor_get_configuration(daddr, config_idx, _usbh_epbuf.ctrl, total_len,
                                                 process_enumeration, ENUM_SET_CONFIG),);
      break;
    }

    case ENUM_SET_CONFIG:
<<<<<<< HEAD
      // Got the whole configuration descriptor. Make a copy
      if (tuh_desc_config_cb) tuh_desc_config_cb(daddr, (const tusb_desc_configuration_t*) _usbh_ctrl_buf);

      // Parse configuration & set up drivers
      // Driver open aren't allowed to make any usb transfer yet
      TU_ASSERT( _parse_configuration_descriptor(daddr, (const tusb_desc_configuration_t*  ) _usbh_ctrl_buf), );

      TU_ASSERT( tuh_configuration_set(daddr, CONFIG_NUM, process_enumeration, ENUM_CONFIG_DRIVER), );
    break;
=======
      TU_ASSERT(tuh_configuration_set(daddr, CONFIG_NUM, process_enumeration, ENUM_CONFIG_DRIVER),);
      break;
>>>>>>> 5afcfb75

    case ENUM_CONFIG_DRIVER: {
      TU_LOG_USBH("Device configured\r\n");
      usbh_device_t* dev = get_device(daddr);
      TU_ASSERT(dev,);

      dev->configured = 1;

      // Parse configuration & set up drivers
      // driver_open() must not make any usb transfer
      TU_ASSERT(_parse_configuration_descriptor(daddr, (tusb_desc_configuration_t*) _usbh_epbuf.ctrl),);

      // Start the Set Configuration process for interfaces (itf = TUSB_INDEX_INVALID_8)
      // Since driver can perform control transfer within its set_config, this is done asynchronously.
      // The process continue with next interface when class driver complete its sequence with usbh_driver_set_config_complete()
      // TODO use separated API instead of using TUSB_INDEX_INVALID_8
      usbh_driver_set_config_complete(daddr, TUSB_INDEX_INVALID_8);
      break;
    }

    default:
      // stop enumeration if unknown state
      enum_full_complete();
      break;
  }
}



static bool enum_new_device(hcd_event_t* event) {
  _dev0.rhport = event->rhport;
  _dev0.hub_addr = event->connection.hub_addr;
  _dev0.hub_port = event->connection.hub_port;

  if (_dev0.hub_addr == 0) {
    // connected directly to roothub
    hcd_port_reset(_dev0.rhport);

    // Since we are in middle of rhport reset, frame number is not available yet.
    // need to depend on tusb_time_millis_api()
    tusb_time_delay_ms_api(ENUM_RESET_DELAY_MS);

    hcd_port_reset_end(_dev0.rhport);

    // wait until device connection is stable TODO non blocking
    tusb_time_delay_ms_api(ENUM_DEBOUNCING_DELAY_MS);

    // device unplugged while delaying
    if (!hcd_port_connect_status(_dev0.rhport)) {
      enum_full_complete();
      return true;
    }

    _dev0.speed = hcd_port_speed_get(_dev0.rhport);
    TU_LOG_USBH("%s Speed\r\n", tu_str_speed[_dev0.speed]);

    // fake transfer to kick-off the enumeration process
    tuh_xfer_t xfer;
    xfer.daddr = 0;
    xfer.result = XFER_RESULT_SUCCESS;
    xfer.user_data = ENUM_ADDR0_DEVICE_DESC;

    process_enumeration(&xfer);
  }
#if CFG_TUH_HUB
  else {
    // connected via external hub
    // wait until device connection is stable TODO non blocking
    tusb_time_delay_ms_api(ENUM_DEBOUNCING_DELAY_MS);

    // ENUM_HUB_GET_STATUS
    TU_ASSERT(hub_port_get_status(_dev0.hub_addr, _dev0.hub_port, _usbh_epbuf.ctrl,
                                  process_enumeration, ENUM_HUB_CLEAR_RESET_1));
  }
#endif // hub

  return true;
}

static uint8_t get_new_address(bool is_hub) {
  uint8_t start;
  uint8_t end;

  if ( is_hub ) {
    start = CFG_TUH_DEVICE_MAX;
    end   = start + CFG_TUH_HUB;
  }else {
    start = 0;
    end   = start + CFG_TUH_DEVICE_MAX;
  }

  for (uint8_t idx = start; idx < end; idx++) {
    if (!_usbh_devices[idx].connected) return (idx+1);
  }

  return 0; // invalid address
}

static bool enum_request_set_addr(void) {
  tusb_desc_device_t const* desc_device = (tusb_desc_device_t const*) _usbh_epbuf.ctrl;

  // Get new address
  uint8_t const new_addr = get_new_address(desc_device->bDeviceClass == TUSB_CLASS_HUB);
  TU_ASSERT(new_addr != 0);
  TU_LOG_USBH("Set Address = %d\r\n", new_addr);

  usbh_device_t* new_dev = get_device(new_addr);
  new_dev->rhport = _dev0.rhport;
  new_dev->hub_addr = _dev0.hub_addr;
  new_dev->hub_port = _dev0.hub_port;
  new_dev->speed = _dev0.speed;
  new_dev->connected = 1;
  new_dev->ep0_size = desc_device->bMaxPacketSize0;

  tusb_control_request_t const request = {
      .bmRequestType_bit = {
          .recipient = TUSB_REQ_RCPT_DEVICE,
          .type      = TUSB_REQ_TYPE_STANDARD,
          .direction = TUSB_DIR_OUT
      },
      .bRequest = TUSB_REQ_SET_ADDRESS,
      .wValue   = tu_htole16(new_addr),
      .wIndex   = 0,
      .wLength  = 0
  };
  tuh_xfer_t xfer = {
      .daddr       = 0, // dev0
      .ep_addr     = 0,
      .setup       = &request,
      .buffer      = NULL,
      .complete_cb = process_enumeration,
      .user_data   = ENUM_GET_DEVICE_DESC
  };

  TU_ASSERT(tuh_control_xfer(&xfer));
  return true;
}

static bool _parse_configuration_descriptor(uint8_t dev_addr, tusb_desc_configuration_t const* desc_cfg) {
  usbh_device_t* dev = get_device(dev_addr);
  uint16_t const total_len = tu_le16toh(desc_cfg->wTotalLength);
  uint8_t const* desc_end = ((uint8_t const*) desc_cfg) + total_len;
  uint8_t const* p_desc   = tu_desc_next(desc_cfg);

  TU_LOG_USBH("Parsing Configuration descriptor (wTotalLength = %u)\r\n", total_len);

  // parse each interfaces
  while( p_desc < desc_end ) {
    if ( 0 == tu_desc_len(p_desc) ) {
      // A zero length descriptor indicates that the device is off spec (e.g. wrong wTotalLength).
      // Parsed interfaces should still be usable
      TU_LOG_USBH("Encountered a zero-length descriptor after %u bytes\r\n", (uint32_t)p_desc - (uint32_t)desc_cfg);
      break;
    }

    uint8_t assoc_itf_count = 1;

    // Class will always starts with Interface Association (if any) and then Interface descriptor
    if ( TUSB_DESC_INTERFACE_ASSOCIATION == tu_desc_type(p_desc) ) {
      tusb_desc_interface_assoc_t const * desc_iad = (tusb_desc_interface_assoc_t const *) p_desc;
      assoc_itf_count = desc_iad->bInterfaceCount;

      p_desc = tu_desc_next(p_desc); // next to Interface

      // IAD's first interface number and class should match with opened interface
      //TU_ASSERT(desc_iad->bFirstInterface == desc_itf->bInterfaceNumber &&
      //          desc_iad->bFunctionClass  == desc_itf->bInterfaceClass);
    }

    TU_ASSERT( TUSB_DESC_INTERFACE == tu_desc_type(p_desc) );
    tusb_desc_interface_t const* desc_itf = (tusb_desc_interface_t const*) p_desc;

#if CFG_TUH_MIDI
    // MIDI has 2 interfaces (Audio Control v1 + MIDIStreaming) but does not have IAD
    // manually force associated count = 2
    if (1                              == assoc_itf_count              &&
        TUSB_CLASS_AUDIO               == desc_itf->bInterfaceClass    &&
        AUDIO_SUBCLASS_CONTROL         == desc_itf->bInterfaceSubClass &&
        AUDIO_FUNC_PROTOCOL_CODE_UNDEF == desc_itf->bInterfaceProtocol) {
      assoc_itf_count = 2;
    }
#endif

#if CFG_TUH_CDC
    // Some legacy CDC device does not use IAD but rather use device class as hint to combine 2 interfaces
    // manually force associated count = 2
    if (1                                        == assoc_itf_count              &&
        TUSB_CLASS_CDC                           == desc_itf->bInterfaceClass    &&
        CDC_COMM_SUBCLASS_ABSTRACT_CONTROL_MODEL == desc_itf->bInterfaceSubClass) {
      assoc_itf_count = 2;
    }
#endif

    uint16_t const drv_len = tu_desc_get_interface_total_len(desc_itf, assoc_itf_count, (uint16_t) (desc_end-p_desc));
    TU_ASSERT(drv_len >= sizeof(tusb_desc_interface_t));

    // Find driver for this interface
    for (uint8_t drv_id = 0; drv_id < TOTAL_DRIVER_COUNT; drv_id++) {
      usbh_class_driver_t const * driver = get_driver(drv_id);
      if (driver && driver->open(dev->rhport, dev_addr, desc_itf, drv_len) ) {
        // open successfully
        TU_LOG_USBH("  %s opened\r\n", driver->name);

        // bind (associated) interfaces to found driver
        for(uint8_t i=0; i<assoc_itf_count; i++) {
          uint8_t const itf_num = desc_itf->bInterfaceNumber+i;

          // Interface number must not be used already
          TU_ASSERT( TUSB_INDEX_INVALID_8 == dev->itf2drv[itf_num] );
          dev->itf2drv[itf_num] = drv_id;
        }

        // bind all endpoints to found driver
        tu_edpt_bind_driver(dev->ep2drv, desc_itf, drv_len, drv_id);

        break; // exit driver find loop
      }

      if ( drv_id == TOTAL_DRIVER_COUNT - 1 ) {
        TU_LOG_USBH("[%u:%u] Interface %u: class = %u subclass = %u protocol = %u is not supported\r\n",
               dev->rhport, dev_addr, desc_itf->bInterfaceNumber, desc_itf->bInterfaceClass, desc_itf->bInterfaceSubClass, desc_itf->bInterfaceProtocol);
      }
    }

    // next Interface or IAD descriptor
    p_desc += drv_len;
  }

  return true;
}

void usbh_driver_set_config_complete(uint8_t dev_addr, uint8_t itf_num) {
  usbh_device_t* dev = get_device(dev_addr);

  for(itf_num++; itf_num < CFG_TUH_INTERFACE_MAX; itf_num++) {
    // continue with next valid interface
    // IAD binding interface such as CDCs should return itf_num + 1 when complete
    // with usbh_driver_set_config_complete()
    uint8_t const drv_id = dev->itf2drv[itf_num];
    usbh_class_driver_t const * driver = get_driver(drv_id);
    if (driver) {
      TU_LOG_USBH("%s set config: itf = %u\r\n", driver->name, itf_num);
      driver->set_config(dev_addr, itf_num);
      break;
    }
  }

  // all interface are configured
  if (itf_num == CFG_TUH_INTERFACE_MAX) {
    enum_full_complete();

    if (is_hub_addr(dev_addr)) {
      TU_LOG_USBH("HUB address = %u is mounted\r\n", dev_addr);
    }else {
      // Invoke callback if available
      if (tuh_mount_cb) tuh_mount_cb(dev_addr);
    }
  }
}

static void enum_full_complete(void) {
  // mark enumeration as complete
  _dev0.enumerating = 0;

#if CFG_TUH_HUB
  // get next hub status
  if (_dev0.hub_addr) hub_edpt_status_xfer(_dev0.hub_addr);
#endif

}

#endif<|MERGE_RESOLUTION|>--- conflicted
+++ resolved
@@ -189,14 +189,14 @@
   #endif
 
   #if CFG_TUH_MIDI
-    {
-      DRIVER_NAME("MIDI")
+  {
+      .name       = DRIVER_NAME("MIDI"),
       .init       = midih_init,
       .open       = midih_open,
       .set_config = midih_set_config,
       .xfer_cb    = midih_xfer_cb,
       .close      = midih_close
-    },
+  },
   #endif
 
   #if CFG_TUH_HUB
@@ -1485,15 +1485,10 @@
       dev->vid = desc_device->idVendor;
       dev->pid = desc_device->idProduct;
       dev->i_manufacturer = desc_device->iManufacturer;
-<<<<<<< HEAD
-      dev->i_product      = desc_device->iProduct;
-      dev->i_serial       = desc_device->iSerialNumber;
-
-      if (tuh_desc_device_cb) tuh_desc_device_cb(daddr, (tusb_desc_device_t const*) _usbh_ctrl_buf);
-=======
       dev->i_product = desc_device->iProduct;
       dev->i_serial = desc_device->iSerialNumber;
->>>>>>> 5afcfb75
+
+      if (tuh_desc_device_cb) tuh_desc_device_cb(daddr, (tusb_desc_device_t const*) _usbh_ctrl_buf);
 
       // Get 9-byte for total length
       uint8_t const config_idx = CONFIG_NUM - 1;
@@ -1522,20 +1517,10 @@
     }
 
     case ENUM_SET_CONFIG:
-<<<<<<< HEAD
-      // Got the whole configuration descriptor. Make a copy
       if (tuh_desc_config_cb) tuh_desc_config_cb(daddr, (const tusb_desc_configuration_t*) _usbh_ctrl_buf);
 
-      // Parse configuration & set up drivers
-      // Driver open aren't allowed to make any usb transfer yet
-      TU_ASSERT( _parse_configuration_descriptor(daddr, (const tusb_desc_configuration_t*  ) _usbh_ctrl_buf), );
-
-      TU_ASSERT( tuh_configuration_set(daddr, CONFIG_NUM, process_enumeration, ENUM_CONFIG_DRIVER), );
-    break;
-=======
       TU_ASSERT(tuh_configuration_set(daddr, CONFIG_NUM, process_enumeration, ENUM_CONFIG_DRIVER),);
       break;
->>>>>>> 5afcfb75
 
     case ENUM_CONFIG_DRIVER: {
       TU_LOG_USBH("Device configured\r\n");
