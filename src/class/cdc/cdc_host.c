/*
 * The MIT License (MIT)
 *
 * Copyright (c) 2019 Ha Thach (tinyusb.org)
 *
 * Permission is hereby granted, free of charge, to any person obtaining a copy
 * of this software and associated documentation files (the "Software"), to deal
 * in the Software without restriction, including without limitation the rights
 * to use, copy, modify, merge, publish, distribute, sublicense, and/or sell
 * copies of the Software, and to permit persons to whom the Software is
 * furnished to do so, subject to the following conditions:
 *
 * The above copyright notice and this permission notice shall be included in
 * all copies or substantial portions of the Software.
 *
 * THE SOFTWARE IS PROVIDED "AS IS", WITHOUT WARRANTY OF ANY KIND, EXPRESS OR
 * IMPLIED, INCLUDING BUT NOT LIMITED TO THE WARRANTIES OF MERCHANTABILITY,
 * FITNESS FOR A PARTICULAR PURPOSE AND NONINFRINGEMENT. IN NO EVENT SHALL THE
 * AUTHORS OR COPYRIGHT HOLDERS BE LIABLE FOR ANY CLAIM, DAMAGES OR OTHER
 * LIABILITY, WHETHER IN AN ACTION OF CONTRACT, TORT OR OTHERWISE, ARISING FROM,
 * OUT OF OR IN CONNECTION WITH THE SOFTWARE OR THE USE OR OTHER DEALINGS IN
 * THE SOFTWARE.
 *
 * This file is part of the TinyUSB stack.
 *
 * Contribution
 * - Heiko Kuester: add support of CH34x & PL2303, improve support of FTDI & CP210x
 */

#include "tusb_option.h"

#if (CFG_TUH_ENABLED && CFG_TUH_CDC)

#include "host/usbh.h"
#include "host/usbh_pvt.h"

#include "cdc_host.h"
#include "serial/ftdi_sio.h"
#include "serial/cp210x.h"
#include "serial/ch34x.h"
#include "serial/pl2303.h"

// Level where CFG_TUSB_DEBUG must be at least for this driver is logged
#ifndef CFG_TUH_CDC_LOG_LEVEL
  #define CFG_TUH_CDC_LOG_LEVEL   CFG_TUH_LOG_LEVEL
#endif

#define TU_LOG_DRV(...)                        TU_LOG(CFG_TUH_CDC_LOG_LEVEL, __VA_ARGS__)
#define TU_LOG_CDC(TXT,DADDR,ITF_NUM,NAME,...) TU_LOG_DRV("[:%u:%u] CDCh %s " TXT "\r\n", \
                                                          DADDR, ITF_NUM, NAME, ##__VA_ARGS__)
#define TU_LOG_P_CDC(TXT,...)                  TU_LOG_CDC(TXT, p_cdc->daddr, p_cdc->bInterfaceNumber, \
                                                          serial_drivers[p_cdc->serial_drid].name, ##__VA_ARGS__)
#define TU_LOG_P_CDC_BOOL(TXT,VAL)             TU_LOG_P_CDC(TXT " " #VAL " = %d", VAL)

// assert and set config complete
#define TU_ASSERT_COMPLETE_DEFINE(_cond, _itf_offset)                                                \
  do {                                                                                               \
    if (!(_cond)) { _MESS_FAILED(); TU_BREAKPOINT(); set_config_complete(idx, _itf_offset, false); } \
  } while(0)

#define TU_ASSERT_COMPLETE_1ARGS(_cond)               TU_ASSERT_COMPLETE_DEFINE(_cond, 0)
#define TU_ASSERT_COMPLETE_2ARGS(_cond, _itf_offset)  TU_ASSERT_COMPLETE_DEFINE(_cond, _itf_offset)

#define TU_ASSERT_COMPLETE(...) _GET_3RD_ARG(__VA_ARGS__, TU_ASSERT_COMPLETE_2ARGS, TU_ASSERT_COMPLETE_1ARGS, _dummy)(__VA_ARGS__)

// handle line control defines
#if defined(CFG_TUH_CDC_LINE_CONTROL_ON_ENUM) && \
    (defined(CFG_TUH_CDC_DTR_CONTROL_ON_ENUM) || defined(CFG_TUH_CDC_RTS_CONTROL_ON_ENUM))
  TU_VERIFY_STATIC(false, "Contradictory line control defines");
#endif

#ifdef CFG_TUH_CDC_LINE_CONTROL_ON_ENUM
  #define LINE_CONTROL_ON_ENUM CFG_TUH_CDC_LINE_CONTROL_ON_ENUM
#elif defined(CFG_TUH_CDC_DTR_CONTROL_ON_ENUM) || defined(CFG_TUH_CDC_RTS_CONTROL_ON_ENUM)
  #ifndef CFG_TUH_CDC_DTR_CONTROL_ON_ENUM
    #define CFG_TUH_CDC_DTR_CONTROL_ON_ENUM 0
  #endif
  #ifndef CFG_TUH_CDC_RTS_CONTROL_ON_ENUM
    #define CFG_TUH_CDC_RTS_CONTROL_ON_ENUM 0
  #endif
  #define LINE_CONTROL_ON_ENUM ( ( CFG_TUH_CDC_DTR_CONTROL_ON_ENUM ? CDC_CONTROL_LINE_STATE_DTR : 0 ) | \
                                 ( CFG_TUH_CDC_RTS_CONTROL_ON_ENUM ? CDC_CONTROL_LINE_STATE_RTS : 0 ) )
#endif

//--------------------------------------------------------------------+
// Host CDC Interface
//--------------------------------------------------------------------+

typedef struct {
  uint8_t daddr;
  uint8_t bInterfaceNumber;
  uint8_t bInterfaceSubClass;
  uint8_t bInterfaceProtocol;

  uint8_t ep_notif;
  uint8_t serial_drid; // Serial Driver ID
  bool mounted;        // Enumeration is complete
  cdc_acm_capability_t acm_capability;

  TU_ATTR_ALIGNED(4) cdc_line_coding_t line_coding; // Baudrate, stop bits, parity, data width
  TU_ATTR_ALIGNED(4) cdc_line_coding_t requested_line_coding;
  // 1 byte padding

  cdc_line_control_state_t line_state;
  cdc_line_control_state_t requested_line_state;

  tuh_xfer_cb_t user_control_cb;
  #if CFG_TUH_CDC_FTDI || CFG_TUH_CDC_CP210X || CFG_TUH_CDC_CH34X
    tuh_xfer_cb_t requested_complete_cb;
  #endif

  #if CFG_TUH_CDC_FTDI
    ftdi_private_t ftdi;
  #endif

  #if CFG_TUH_CDC_PL2303
    pl2303_private_t pl2303;
  #endif

  struct {
    tu_edpt_stream_t tx;
    tu_edpt_stream_t rx;

    uint8_t tx_ff_buf[CFG_TUH_CDC_TX_BUFSIZE];
    CFG_TUH_MEM_ALIGN uint8_t tx_ep_buf[CFG_TUH_CDC_TX_EPSIZE];

    uint8_t rx_ff_buf[CFG_TUH_CDC_TX_BUFSIZE];
    CFG_TUH_MEM_ALIGN uint8_t rx_ep_buf[CFG_TUH_CDC_TX_EPSIZE];
  } stream;
} cdch_interface_t;

CFG_TUH_MEM_SECTION
static cdch_interface_t cdch_data[CFG_TUH_CDC];

#if CFG_TUH_CDC_FTDI || CFG_TUH_CDC_PL2303
  static tusb_desc_device_t desc_dev[CFG_TUH_ENUMERATION_BUFSIZE];
#endif

//--------------------------------------------------------------------+
// Serial Driver
//--------------------------------------------------------------------+

//------------- ACM prototypes -------------//
static bool acm_open(uint8_t daddr, tusb_desc_interface_t const * itf_desc, uint16_t max_len);
static void acm_process_config(tuh_xfer_t * xfer);

static bool acm_set_baudrate(cdch_interface_t * p_cdc, tuh_xfer_cb_t complete_cb, uintptr_t user_data);
static bool acm_set_data_format(cdch_interface_t * p_cdc, tuh_xfer_cb_t complete_cb, uintptr_t user_data);
static bool acm_set_line_coding(cdch_interface_t * p_cdc, tuh_xfer_cb_t complete_cb, uintptr_t user_data);
static bool acm_set_control_line_state(cdch_interface_t * p_cdc, tuh_xfer_cb_t complete_cb, uintptr_t user_data);

//------------- FTDI prototypes -------------//
#if CFG_TUH_CDC_FTDI
static uint16_t const ftdi_vid_pid_list[][2] = {CFG_TUH_CDC_FTDI_VID_PID_LIST};
#if CFG_TUSB_DEBUG && CFG_TUSB_DEBUG >= CFG_TUH_CDC_LOG_LEVEL
  static uint8_t const * ftdi_chip_name[] = { FTDI_CHIP_NAMES };
#endif

static bool ftdi_open(uint8_t daddr, const tusb_desc_interface_t * itf_desc, uint16_t max_len);
static void ftdi_process_config(tuh_xfer_t * xfer);

static bool ftdi_set_baudrate(cdch_interface_t * p_cdc, tuh_xfer_cb_t complete_cb, uintptr_t user_data);
static bool ftdi_set_data_format(cdch_interface_t * p_cdc, tuh_xfer_cb_t complete_cb, uintptr_t user_data);
static bool ftdi_set_line_coding(cdch_interface_t * p_cdc, tuh_xfer_cb_t complete_cb, uintptr_t user_data);
static bool ftdi_set_modem_ctrl(cdch_interface_t * p_cdc, tuh_xfer_cb_t complete_cb, uintptr_t user_data);
#endif

//------------- CP210X prototypes -------------//
#if CFG_TUH_CDC_CP210X
static uint16_t const cp210x_vid_pid_list[][2] = {CFG_TUH_CDC_CP210X_VID_PID_LIST};

static bool cp210x_open(uint8_t daddr, tusb_desc_interface_t const * itf_desc, uint16_t max_len);
static void cp210x_process_config(tuh_xfer_t * xfer);

static bool cp210x_set_baudrate(cdch_interface_t * p_cdc, tuh_xfer_cb_t complete_cb, uintptr_t user_data);
static bool cp210x_set_data_format(cdch_interface_t * p_cdc, tuh_xfer_cb_t complete_cb, uintptr_t user_data);
static bool cp210x_set_line_coding(cdch_interface_t * p_cdc, tuh_xfer_cb_t complete_cb, uintptr_t user_data);
static bool cp210x_set_modem_ctrl(cdch_interface_t * p_cdc, tuh_xfer_cb_t complete_cb, uintptr_t user_data);
#endif

//------------- CH34x prototypes -------------//
#if CFG_TUH_CDC_CH34X
static uint16_t const ch34x_vid_pid_list[][2] = {CFG_TUH_CDC_CH34X_VID_PID_LIST};

static bool ch34x_open(uint8_t daddr, tusb_desc_interface_t const * itf_desc, uint16_t max_len);
static void ch34x_process_config(tuh_xfer_t * xfer);

static bool ch34x_set_baudrate(cdch_interface_t * p_cdc, tuh_xfer_cb_t complete_cb, uintptr_t user_data);
static bool ch34x_set_data_format(cdch_interface_t * p_cdc, tuh_xfer_cb_t complete_cb, uintptr_t user_data);
static bool ch34x_set_line_coding(cdch_interface_t * p_cdc, tuh_xfer_cb_t complete_cb, uintptr_t user_data);
static bool ch34x_set_modem_ctrl(cdch_interface_t * p_cdc, tuh_xfer_cb_t complete_cb, uintptr_t user_data);
#endif

//------------- PL2303 prototypes -------------//
#if CFG_TUH_CDC_PL2303
static uint16_t const pl2303_vid_pid_list[][2] = {CFG_TUH_CDC_PL2303_VID_PID_LIST};
static const struct pl2303_type_data pl2303_type_data[TYPE_COUNT] = {PL2303_TYPE_DATA};

CFG_TUH_MEM_SECTION CFG_TUH_MEM_ALIGN

static bool pl2303_open(uint8_t daddr, tusb_desc_interface_t const * itf_desc, uint16_t max_len);
static void pl2303_process_config(tuh_xfer_t * xfer);

static bool pl2303_set_baudrate(cdch_interface_t * p_cdc, tuh_xfer_cb_t complete_cb, uintptr_t user_data);
static bool pl2303_set_data_format(cdch_interface_t * p_cdc, tuh_xfer_cb_t complete_cb, uintptr_t user_data);
static bool pl2303_set_line_coding(cdch_interface_t * p_cdc, tuh_xfer_cb_t complete_cb, uintptr_t user_data);
static bool pl2303_set_modem_ctrl(cdch_interface_t * p_cdc, tuh_xfer_cb_t complete_cb, uintptr_t user_data);
#endif

//------------- Common -------------//
enum {
  SERIAL_DRIVER_ACM = 0,

#if CFG_TUH_CDC_FTDI
  SERIAL_DRIVER_FTDI,
#endif

#if CFG_TUH_CDC_CP210X
  SERIAL_DRIVER_CP210X,
#endif

#if CFG_TUH_CDC_CH34X
  SERIAL_DRIVER_CH34X,
#endif

#if CFG_TUH_CDC_PL2303
  SERIAL_DRIVER_PL2303,
#endif

  SERIAL_DRIVER_COUNT
};

typedef struct {
  uint16_t const (*vid_pid_list)[2];
  uint16_t const vid_pid_count;
  bool (*const open)(uint8_t daddr, const tusb_desc_interface_t * itf_desc, uint16_t max_len);
  void (*const process_set_config)(tuh_xfer_t * xfer);
  bool (*const set_control_line_state)(cdch_interface_t * p_cdc, tuh_xfer_cb_t complete_cb, uintptr_t user_data);
  bool (*const set_baudrate)(cdch_interface_t * p_cdc, tuh_xfer_cb_t complete_cb, uintptr_t user_data);
  bool (*const set_data_format)(cdch_interface_t * p_cdc, tuh_xfer_cb_t complete_cb, uintptr_t user_data);
  bool (*const set_line_coding)(cdch_interface_t * p_cdc, tuh_xfer_cb_t complete_cb, uintptr_t user_data);
  #if CFG_TUSB_DEBUG && CFG_TUSB_DEBUG >= CFG_TUH_CDC_LOG_LEVEL
    uint8_t const * name;
  #endif
} cdch_serial_driver_t;

// Note driver list must be in the same order as SERIAL_DRIVER enum
static const cdch_serial_driver_t serial_drivers[] = {
  {
      .vid_pid_list           = NULL,
      .vid_pid_count          = 0,
      .open                   = acm_open,
      .process_set_config     = acm_process_config,
      .set_control_line_state = acm_set_control_line_state,
      .set_baudrate           = acm_set_baudrate,
      .set_data_format        = acm_set_data_format,
      .set_line_coding        = acm_set_line_coding,
    #if CFG_TUSB_DEBUG && CFG_TUSB_DEBUG >= CFG_TUH_CDC_LOG_LEVEL
      .name                   = (uint8_t const *) "ACM"
    #endif
  },

  #if CFG_TUH_CDC_FTDI
  {
      .vid_pid_list           = ftdi_vid_pid_list,
      .vid_pid_count          = TU_ARRAY_SIZE(ftdi_vid_pid_list),
      .open                   = ftdi_open,
      .process_set_config     = ftdi_process_config,
      .set_control_line_state = ftdi_set_modem_ctrl,
      .set_baudrate           = ftdi_set_baudrate,
      .set_data_format        = ftdi_set_data_format,
      .set_line_coding        = ftdi_set_line_coding,
    #if CFG_TUSB_DEBUG && CFG_TUSB_DEBUG >= CFG_TUH_CDC_LOG_LEVEL
      .name                   = (uint8_t const *) "FTDI"
    #endif
  },
  #endif

  #if CFG_TUH_CDC_CP210X
  {
      .vid_pid_list           = cp210x_vid_pid_list,
      .vid_pid_count          = TU_ARRAY_SIZE(cp210x_vid_pid_list),
      .open                   = cp210x_open,
      .process_set_config     = cp210x_process_config,
      .set_control_line_state = cp210x_set_modem_ctrl,
      .set_baudrate           = cp210x_set_baudrate,
      .set_data_format        = cp210x_set_data_format,
      .set_line_coding        = cp210x_set_line_coding,
    #if CFG_TUSB_DEBUG && CFG_TUSB_DEBUG >= CFG_TUH_CDC_LOG_LEVEL
      .name                   = (uint8_t const *) "CP210x"
    #endif
  },
  #endif

  #if CFG_TUH_CDC_CH34X
  {
      .vid_pid_list           = ch34x_vid_pid_list,
      .vid_pid_count          = TU_ARRAY_SIZE(ch34x_vid_pid_list),
      .open                   = ch34x_open,
      .process_set_config     = ch34x_process_config,
      .set_control_line_state = ch34x_set_modem_ctrl,
      .set_baudrate           = ch34x_set_baudrate,
      .set_data_format        = ch34x_set_data_format,
      .set_line_coding        = ch34x_set_line_coding,
    #if CFG_TUSB_DEBUG && CFG_TUSB_DEBUG >= CFG_TUH_CDC_LOG_LEVEL
      .name                   = (uint8_t const *) "CH34x"
    #endif
  },
  #endif

  #if CFG_TUH_CDC_PL2303
  {
      .vid_pid_list           = pl2303_vid_pid_list,
      .vid_pid_count          = TU_ARRAY_SIZE(pl2303_vid_pid_list),
      .open                   = pl2303_open,
      .process_set_config     = pl2303_process_config,
      .set_control_line_state = pl2303_set_modem_ctrl,
      .set_baudrate           = pl2303_set_baudrate,
      .set_data_format        = pl2303_set_data_format,
      .set_line_coding        = pl2303_set_line_coding,
    #if CFG_TUSB_DEBUG && CFG_TUSB_DEBUG >= CFG_TUH_CDC_LOG_LEVEL
      .name                   = (uint8_t const *) "PL2303"
    #endif
  }
  #endif
};

TU_VERIFY_STATIC(TU_ARRAY_SIZE(serial_drivers) == SERIAL_DRIVER_COUNT, "Serial driver count mismatch");

//--------------------------------------------------------------------+
// INTERNAL OBJECT & FUNCTION DECLARATION
//--------------------------------------------------------------------+

static inline cdch_interface_t * get_itf(uint8_t idx) {
  TU_ASSERT(idx < CFG_TUH_CDC, NULL);
  cdch_interface_t * p_cdc = &cdch_data[idx];

  return (p_cdc->daddr != 0) ? p_cdc : NULL;
}

static inline uint8_t get_idx_by_ep_addr(uint8_t daddr, uint8_t ep_addr) {
  for(uint8_t i=0; i<CFG_TUH_CDC; i++) {
    cdch_interface_t * p_cdc = &cdch_data[i];
    if ((p_cdc->daddr == daddr) &&
         (ep_addr == p_cdc->ep_notif || ep_addr == p_cdc->stream.rx.ep_addr || ep_addr == p_cdc->stream.tx.ep_addr)) {
      return i;
    }
  }

  return TUSB_INDEX_INVALID_8;
}

static cdch_interface_t * make_new_itf(uint8_t daddr, tusb_desc_interface_t const * itf_desc) {
  for(uint8_t i=0; i<CFG_TUH_CDC; i++) {
    if (cdch_data[i].daddr == 0) {
      cdch_interface_t * p_cdc = &cdch_data[i];
      p_cdc->daddr              = daddr;
      p_cdc->bInterfaceNumber   = itf_desc->bInterfaceNumber;
      p_cdc->bInterfaceSubClass = itf_desc->bInterfaceSubClass;
      p_cdc->bInterfaceProtocol = itf_desc->bInterfaceProtocol;
      p_cdc->line_coding        = (cdc_line_coding_t) { 0, 0, 0, 0 };
      p_cdc->line_state.all     = 0;
      return p_cdc;
    }
  }

  return NULL;
}

static bool open_ep_stream_pair(cdch_interface_t * p_cdc , tusb_desc_endpoint_t const *desc_ep);

//--------------------------------------------------------------------+
// APPLICATION API
//--------------------------------------------------------------------+

uint8_t tuh_cdc_itf_get_index(uint8_t daddr, uint8_t itf_num) {
  for (uint8_t i = 0; i < CFG_TUH_CDC; i++) {
    const cdch_interface_t * p_cdc = &cdch_data[i];
    if (p_cdc->daddr == daddr && p_cdc->bInterfaceNumber == itf_num) return i;
  }

  return TUSB_INDEX_INVALID_8;
}

bool tuh_cdc_itf_get_info(uint8_t idx, tuh_itf_info_t * info) {
  cdch_interface_t * p_cdc = get_itf(idx);
  TU_VERIFY(p_cdc && info);

  info->daddr = p_cdc->daddr;

  // re-construct descriptor
  tusb_desc_interface_t * desc = &info->desc;
  desc->bLength            = sizeof(tusb_desc_interface_t);
  desc->bDescriptorType    = TUSB_DESC_INTERFACE;

  desc->bInterfaceNumber   = p_cdc->bInterfaceNumber;
  desc->bAlternateSetting  = 0;
  desc->bNumEndpoints      = 2u + (p_cdc->ep_notif ? 1u : 0u);
  desc->bInterfaceClass    = TUSB_CLASS_CDC;
  desc->bInterfaceSubClass = p_cdc->bInterfaceSubClass;
  desc->bInterfaceProtocol = p_cdc->bInterfaceProtocol;
  desc->iInterface         = 0; // not used yet

  return true;
}

bool tuh_cdc_mounted(uint8_t idx) {
  cdch_interface_t * p_cdc = get_itf(idx);
  TU_VERIFY(p_cdc);
  return p_cdc->mounted;
}

bool tuh_cdc_get_dtr(uint8_t idx) {
  cdch_interface_t * p_cdc = get_itf(idx);
  TU_VERIFY(p_cdc);

  bool ret = p_cdc->line_state.dtr;
//  TU_LOG_P_CDC_BOOL("get DTR", ret);

  return ret;
}

bool tuh_cdc_get_rts(uint8_t idx) {
  cdch_interface_t * p_cdc = get_itf(idx);
  TU_VERIFY(p_cdc);

  bool ret = p_cdc->line_state.rts;
//  TU_LOG_P_CDC_BOOL("get RTS", ret);

  return ret;
}

bool tuh_cdc_get_local_line_coding(uint8_t idx, cdc_line_coding_t * line_coding) {
  cdch_interface_t * p_cdc = get_itf(idx);
  TU_VERIFY(p_cdc);

  *line_coding = p_cdc->line_coding;
  TU_LOG_P_CDC("get line coding %lu %u%c%s",
               p_cdc->line_coding.bit_rate, p_cdc->line_coding.data_bits,
               CDC_LINE_CODING_PARITY_CHAR(p_cdc->line_coding.parity),
               CDC_LINE_CODING_STOP_BITS_TEXT(line_coding->stop_bits));

  return true;
}

//--------------------------------------------------------------------+
// Write
//--------------------------------------------------------------------+

uint32_t tuh_cdc_write(uint8_t idx, void const * buffer, uint32_t bufsize) {
  cdch_interface_t * p_cdc = get_itf(idx);
  TU_VERIFY(p_cdc);

  return tu_edpt_stream_write(&p_cdc->stream.tx, buffer, bufsize);
}

uint32_t tuh_cdc_write_flush(uint8_t idx) {
  cdch_interface_t * p_cdc = get_itf(idx);
  TU_VERIFY(p_cdc);

  return tu_edpt_stream_write_xfer(&p_cdc->stream.tx);
}

bool tuh_cdc_write_clear(uint8_t idx) {
  cdch_interface_t * p_cdc = get_itf(idx);
  TU_VERIFY(p_cdc);

  return tu_edpt_stream_clear(&p_cdc->stream.tx);
}

uint32_t tuh_cdc_write_available(uint8_t idx) {
  cdch_interface_t * p_cdc = get_itf(idx);
  TU_VERIFY(p_cdc);

  return tu_edpt_stream_write_available(&p_cdc->stream.tx);
}

//--------------------------------------------------------------------+
// Read
//--------------------------------------------------------------------+

uint32_t tuh_cdc_read (uint8_t idx, void * buffer, uint32_t bufsize) {
  cdch_interface_t * p_cdc = get_itf(idx);
  TU_VERIFY(p_cdc);

  return tu_edpt_stream_read(&p_cdc->stream.rx, buffer, bufsize);
}

uint32_t tuh_cdc_read_available(uint8_t idx) {
  cdch_interface_t * p_cdc = get_itf(idx);
  TU_VERIFY(p_cdc);

  return tu_edpt_stream_read_available(&p_cdc->stream.rx);
}

bool tuh_cdc_peek(uint8_t idx, uint8_t * ch) {
  cdch_interface_t * p_cdc = get_itf(idx);
  TU_VERIFY(p_cdc);

  return tu_edpt_stream_peek(&p_cdc->stream.rx, ch);
}

bool tuh_cdc_read_clear (uint8_t idx) {
  cdch_interface_t * p_cdc = get_itf(idx);
  TU_VERIFY(p_cdc);

  bool ret = tu_edpt_stream_clear(&p_cdc->stream.rx);
  tu_edpt_stream_read_xfer(&p_cdc->stream.rx);

  return ret;
}

//--------------------------------------------------------------------+
// Control Endpoint API
//--------------------------------------------------------------------+

// set line coding using sequence with 2 stages: set baudrate (stage1) + set data format (stage2)
static bool set_line_coding_sequence(
    cdch_interface_t * p_cdc,
    // control request function to set baudrate
    bool (*set_baudrate_request)(cdch_interface_t * p_cdc, tuh_xfer_cb_t complete_cb, uintptr_t user_data),
    // control request function to set data format
    bool (*set_data_format_request)(cdch_interface_t * p_cdc, tuh_xfer_cb_t complete_cb, uintptr_t user_data),
    // function to be called after stage 1 completed
    void (*set_line_coding_stage1_complete)(tuh_xfer_t * xfer),
    // control complete function to be called after request
    void (*internal_control_complete)(tuh_xfer_t * xfer),
    tuh_xfer_cb_t complete_cb, uintptr_t user_data) {
  if (complete_cb) {
    // non-blocking
    // stage 1 set baudrate
    p_cdc->requested_complete_cb = complete_cb; // store complete_cb to be used in set_line_coding_stage1_complete()
    p_cdc->user_control_cb = set_line_coding_stage1_complete;
    return set_baudrate_request(p_cdc, internal_control_complete, user_data);
  } else {
    // blocking sequence
    // stage 1 set baudrate
    xfer_result_t result = XFER_RESULT_INVALID; // use local result, because user_data ptr may be NULL
    bool ret = set_baudrate_request(p_cdc, NULL, (uintptr_t) &result);

    if (user_data) {
      *((xfer_result_t *) user_data) = result;
    }

    TU_ASSERT(ret);
    TU_VERIFY(result == XFER_RESULT_SUCCESS);

    // overtake baudrate after successful request
    p_cdc->line_coding.bit_rate = p_cdc->requested_line_coding.bit_rate;

    // stage 2 set data format
    result = XFER_RESULT_INVALID;
    ret = set_data_format_request(p_cdc, NULL, (uintptr_t) &result);

    if (user_data) {
      *((xfer_result_t *) user_data) = result;
    }

    TU_ASSERT(ret);
    return (result == XFER_RESULT_SUCCESS);
    // the overtaking of remaining requested_line_coding will be done in tuh_cdc_set_line_coding()
  }
}

static void set_line_coding_stage1_complete(
    tuh_xfer_t * xfer, uint8_t const itf_num,
    // control request function to set data format
    bool (*set_data_format_request)(cdch_interface_t * p_cdc, tuh_xfer_cb_t complete_cb, uintptr_t user_data),
    // control complete function to be called after request
    void (*internal_control_complete)(tuh_xfer_t * xfer)) {
  uint8_t const idx = tuh_cdc_itf_get_index(xfer->daddr, itf_num);
  cdch_interface_t * p_cdc = get_itf(idx);
  TU_ASSERT(p_cdc,);

  if (xfer->result == XFER_RESULT_SUCCESS) {
    // stage 1 success, continue with stage 2
    p_cdc->user_control_cb = p_cdc->requested_complete_cb;
    set_data_format_request(p_cdc, internal_control_complete, xfer->user_data);
  } else {
    // stage 1 failed, notify user
    xfer->complete_cb = p_cdc->requested_complete_cb;
    if (xfer->complete_cb) {
      xfer->complete_cb(xfer);
    }
  }
}

// call of (non-)blocking set-functions (to set line state, baudrate, ...)
static bool set_function_call (
    cdch_interface_t * p_cdc,
    bool (*set_function)(cdch_interface_t * p_cdc, tuh_xfer_cb_t complete_cb, uintptr_t user_data),
    tuh_xfer_cb_t complete_cb, uintptr_t user_data) {
  if (complete_cb) {
    // non-blocking with call back
    return set_function(p_cdc, complete_cb, user_data);
  } else {
    // blocking
    xfer_result_t result = XFER_RESULT_INVALID; // use local result, because user_data ptr may be NULL
    bool ret = set_function(p_cdc, NULL, (uintptr_t) &result);

    if (user_data) {
      *((xfer_result_t *) user_data) = result;
    }

    return (ret && result == XFER_RESULT_SUCCESS);
  }
}

bool tuh_cdc_set_control_line_state_u(uint8_t idx, cdc_line_control_state_t line_state, tuh_xfer_cb_t complete_cb, uintptr_t user_data) {
  // uses cdc_line_control_state_t union for line_state
  cdch_interface_t * p_cdc = get_itf(idx);
  TU_VERIFY(p_cdc && p_cdc->serial_drid < SERIAL_DRIVER_COUNT);
  TU_LOG_P_CDC("set control line state dtr = %u rts = %u", line_state.dtr, line_state.rts );
  cdch_serial_driver_t const * driver = &serial_drivers[p_cdc->serial_drid];

  p_cdc->requested_line_state = line_state;

  bool ret = set_function_call(p_cdc, driver->set_control_line_state, complete_cb, user_data);

  if (ret && !complete_cb) {
    p_cdc->line_state = line_state;
  }
//  TU_LOG_P_CDC_BOOL("set control line state", ret);

  return ret;
}

bool tuh_cdc_set_control_line_state(uint8_t idx, uint16_t line_state, tuh_xfer_cb_t complete_cb, uintptr_t user_data) {
  // uses uint16_t for line_state => DTR (bit 0), RTS (bit 1)

  return tuh_cdc_set_control_line_state_u(idx, (cdc_line_control_state_t) { .all = (uint8_t) line_state },
                                          complete_cb, user_data);
}

bool tuh_cdc_set_dtr(uint8_t idx, bool dtr_state, tuh_xfer_cb_t complete_cb, uintptr_t user_data) {
  cdch_interface_t * p_cdc = get_itf(idx);
  TU_VERIFY(p_cdc && p_cdc->serial_drid < SERIAL_DRIVER_COUNT);
  cdc_line_control_state_t const line_state = { .dtr = dtr_state, .rts = p_cdc->line_state.rts };

  return tuh_cdc_set_control_line_state_u(idx, line_state, complete_cb, user_data);
}

bool tuh_cdc_set_rts(uint8_t idx, bool rts_state, tuh_xfer_cb_t complete_cb, uintptr_t user_data) {
  cdch_interface_t * p_cdc = get_itf(idx);
  TU_VERIFY(p_cdc && p_cdc->serial_drid < SERIAL_DRIVER_COUNT);
  cdc_line_control_state_t const line_state = { .rts = rts_state, .dtr = p_cdc->line_state.dtr };

  return tuh_cdc_set_control_line_state_u(idx, line_state, complete_cb, user_data);
}

bool tuh_cdc_set_baudrate(uint8_t idx, uint32_t baudrate, tuh_xfer_cb_t complete_cb, uintptr_t user_data) {
  cdch_interface_t * p_cdc = get_itf(idx);
  TU_VERIFY(p_cdc && p_cdc->serial_drid < SERIAL_DRIVER_COUNT);
  TU_LOG_P_CDC("set baudrate %lu", baudrate);
  cdch_serial_driver_t const * driver = &serial_drivers[p_cdc->serial_drid];

  p_cdc->requested_line_coding.bit_rate = baudrate;

  bool ret = set_function_call(p_cdc, driver->set_baudrate, complete_cb, user_data);

  if (ret && !complete_cb) {
    p_cdc->line_coding.bit_rate = baudrate;
  }
//  TU_LOG_P_CDC_BOOL("set baudrate", ret);

  return ret;
}

bool tuh_cdc_set_data_format(uint8_t idx, uint8_t stop_bits, uint8_t parity, uint8_t data_bits,
                             tuh_xfer_cb_t complete_cb, uintptr_t user_data) {
  cdch_interface_t * p_cdc = get_itf(idx);
  TU_VERIFY(p_cdc && p_cdc->serial_drid < SERIAL_DRIVER_COUNT);
  TU_LOG_P_CDC("set data format %u%c%s",
               data_bits, CDC_LINE_CODING_PARITY_CHAR(parity),
               CDC_LINE_CODING_STOP_BITS_TEXT(stop_bits));
  cdch_serial_driver_t const * driver = &serial_drivers[p_cdc->serial_drid];

  p_cdc->requested_line_coding.stop_bits = stop_bits;
  p_cdc->requested_line_coding.parity    = parity;
  p_cdc->requested_line_coding.data_bits = data_bits;

  bool ret = set_function_call(p_cdc, driver->set_data_format, complete_cb, user_data);

  if (ret && !complete_cb) {
    p_cdc->line_coding.stop_bits = stop_bits;
    p_cdc->line_coding.parity    = parity;
    p_cdc->line_coding.data_bits = data_bits;
  }
//  TU_LOG_P_CDC_BOOL("set data format", ret);

  return ret;
}

bool tuh_cdc_set_line_coding(uint8_t idx, cdc_line_coding_t const * line_coding,
                             tuh_xfer_cb_t complete_cb, uintptr_t user_data) {
  cdch_interface_t * p_cdc = get_itf(idx);
  TU_VERIFY(p_cdc && p_cdc->serial_drid < SERIAL_DRIVER_COUNT);
  TU_LOG_P_CDC("set line coding %lu %u%c%s",
               line_coding->bit_rate, line_coding->data_bits,
               CDC_LINE_CODING_PARITY_CHAR(line_coding->parity),
               CDC_LINE_CODING_STOP_BITS_TEXT(line_coding->stop_bits));
  cdch_serial_driver_t const * driver = &serial_drivers[p_cdc->serial_drid];

  p_cdc->requested_line_coding = *line_coding;

  bool ret = set_function_call(p_cdc, driver->set_line_coding, complete_cb, user_data);

  if (ret && !complete_cb) {
    p_cdc->line_coding = *line_coding;
  }
//  TU_LOG_P_CDC_BOOL("set line coding", ret);

  return ret;
}

//--------------------------------------------------------------------+
// CLASS-USBH API
//--------------------------------------------------------------------+

bool cdch_init(void) {
  TU_LOG_DRV("sizeof(cdch_interface_t) = %u\r\n", sizeof(cdch_interface_t));
  tu_memclr(cdch_data, sizeof(cdch_data));
  for (size_t i = 0; i < CFG_TUH_CDC; i++) {
<<<<<<< HEAD
    cdch_interface_t * p_cdc = &cdch_data[i];

=======
    cdch_interface_t* p_cdc = &cdch_data[i];
>>>>>>> 66cdf6d0
    tu_edpt_stream_init(&p_cdc->stream.tx, true, true, false,
                        p_cdc->stream.tx_ff_buf, CFG_TUH_CDC_TX_BUFSIZE,
                        p_cdc->stream.tx_ep_buf, CFG_TUH_CDC_TX_EPSIZE);

    tu_edpt_stream_init(&p_cdc->stream.rx, true, false, false,
                        p_cdc->stream.rx_ff_buf, CFG_TUH_CDC_RX_BUFSIZE,
                        p_cdc->stream.rx_ep_buf, CFG_TUH_CDC_RX_EPSIZE);
  }

  return true;
}

bool cdch_deinit(void) {
  for (size_t i = 0; i < CFG_TUH_CDC; i++) {
    cdch_interface_t* p_cdc = &cdch_data[i];
    tu_edpt_stream_deinit(&p_cdc->stream.tx);
    tu_edpt_stream_deinit(&p_cdc->stream.rx);
  }
  return true;
}

void cdch_close(uint8_t daddr) {
  for (uint8_t idx = 0; idx < CFG_TUH_CDC; idx++) {
    cdch_interface_t * p_cdc = &cdch_data[idx];
    if (p_cdc->daddr == daddr) {
      TU_LOG_P_CDC("close");

      // Invoke application callback
      if (tuh_cdc_umount_cb) tuh_cdc_umount_cb(idx);

      p_cdc->daddr = 0;
      p_cdc->bInterfaceNumber = 0;
      p_cdc->mounted = false;
      tu_edpt_stream_close(&p_cdc->stream.tx);
      tu_edpt_stream_close(&p_cdc->stream.rx);
    }
  }
}

bool cdch_xfer_cb(uint8_t daddr, uint8_t ep_addr, xfer_result_t event, uint32_t xferred_bytes) {
  // TODO handle stall response, retry failed transfer ...
  TU_ASSERT(event == XFER_RESULT_SUCCESS);

  uint8_t const idx = get_idx_by_ep_addr(daddr, ep_addr);
  cdch_interface_t * p_cdc = get_itf(idx);
  TU_ASSERT(p_cdc);

  if (ep_addr == p_cdc->stream.tx.ep_addr) {
    // invoke tx complete callback to possibly refill tx fifo
    if (tuh_cdc_tx_complete_cb) tuh_cdc_tx_complete_cb(idx);

    if (0 == tu_edpt_stream_write_xfer(&p_cdc->stream.tx)) {
      // If there is no data left, a ZLP should be sent if:
      // - xferred_bytes is multiple of EP Packet size and not zero
      tu_edpt_stream_write_zlp_if_needed(&p_cdc->stream.tx, xferred_bytes);
    }
  } else if (ep_addr == p_cdc->stream.rx.ep_addr) {
    #if CFG_TUH_CDC_FTDI
    if (p_cdc->serial_drid == SERIAL_DRIVER_FTDI) {
      // FTDI reserve 2 bytes for status
      // uint8_t status[2] = {p_cdc->stream.rx.ep_buf[0], p_cdc->stream.rx.ep_buf[1]};
      tu_edpt_stream_read_xfer_complete_offset(&p_cdc->stream.rx, xferred_bytes, 2);
    } else
    #endif
    {
      tu_edpt_stream_read_xfer_complete(&p_cdc->stream.rx, xferred_bytes);
    }

    // invoke receive callback
    if (tuh_cdc_rx_cb) {
      tuh_cdc_rx_cb(idx);
    }

    // prepare for next transfer if needed
    tu_edpt_stream_read_xfer(&p_cdc->stream.rx);
  } else if (ep_addr == p_cdc->ep_notif) {
    // TODO handle notification endpoint
  } else {
    TU_ASSERT(false);
  }

  return true;
}

//--------------------------------------------------------------------+
// Enumeration
//--------------------------------------------------------------------+

static bool open_ep_stream_pair(cdch_interface_t * p_cdc, tusb_desc_endpoint_t const * desc_ep) {
  for (size_t i = 0; i < 2; i++) {
    TU_ASSERT(TUSB_DESC_ENDPOINT == desc_ep->bDescriptorType &&
              TUSB_XFER_BULK == desc_ep->bmAttributes.xfer);
    TU_ASSERT(tuh_edpt_open(p_cdc->daddr, desc_ep));

    if (tu_edpt_dir(desc_ep->bEndpointAddress) == TUSB_DIR_IN) {
      tu_edpt_stream_open(&p_cdc->stream.rx, p_cdc->daddr, desc_ep);
    } else {
      tu_edpt_stream_open(&p_cdc->stream.tx, p_cdc->daddr, desc_ep);
    }

    desc_ep = (tusb_desc_endpoint_t const *) tu_desc_next(desc_ep);
  }

  return true;
}

bool cdch_open(uint8_t rhport, uint8_t daddr, tusb_desc_interface_t const * itf_desc, uint16_t max_len) {
  (void) rhport;
  cdch_serial_driver_t const * driver_detected = NULL;

  // For CDC: only support ACM subclass
  // Note: Protocol 0xFF can be RNDIS device
  if (TUSB_CLASS_CDC                           == itf_desc->bInterfaceClass &&
      CDC_COMM_SUBCLASS_ABSTRACT_CONTROL_MODEL == itf_desc->bInterfaceSubClass) {
    driver_detected = &serial_drivers[0];
  } else if (SERIAL_DRIVER_COUNT > 1 && TUSB_CLASS_VENDOR_SPECIFIC == itf_desc->bInterfaceClass) {
    uint16_t vid, pid;
    TU_VERIFY(tuh_vid_pid_get(daddr, &vid, &pid));

    for (size_t dr = 1; dr < SERIAL_DRIVER_COUNT; dr++) {
      cdch_serial_driver_t const * driver = &serial_drivers[dr];
      for (size_t i = 0; i < driver->vid_pid_count; i++) {
        if (driver->vid_pid_list[i][0] == vid && driver->vid_pid_list[i][1] == pid) {
          driver_detected = driver;
          break;
        }
      }
      if (driver_detected) {
        break;
      }
    }
  }

  if (driver_detected) {
    TU_LOG_CDC("open", daddr, itf_desc->bInterfaceNumber, driver_detected->name);
    bool ret = driver_detected->open(daddr, itf_desc, max_len);
//    TU_LOG_CDC("opened ret = %s", daddr, itf_desc->bInterfaceNumber, driver_detected->name, ret ? "true" : "FALSE" );
    return ret;
  }

  return false;
}

static void set_config_complete(uint8_t idx, uint8_t itf_offset, bool success) {
  cdch_interface_t * p_cdc = get_itf(idx);
  TU_ASSERT(p_cdc,);
  TU_LOG_P_CDC_BOOL("set config complete", success);

  if (success) {
    p_cdc->mounted = true;
    if (tuh_cdc_mount_cb) {
      tuh_cdc_mount_cb(idx);
    }
    // Prepare for incoming data
    tu_edpt_stream_read_xfer(&p_cdc->stream.rx);
  } else {
    // clear the interface entry
    p_cdc->daddr = 0;
    p_cdc->bInterfaceNumber = 0;
  }

  // notify usbh that driver enumeration is complete
  usbh_driver_set_config_complete(p_cdc->daddr, p_cdc->bInterfaceNumber + itf_offset);
}

bool cdch_set_config(uint8_t daddr, uint8_t itf_num) {
  tusb_control_request_t request;
  request.wIndex = tu_htole16((uint16_t) itf_num);
  uint8_t const idx = tuh_cdc_itf_get_index(daddr, itf_num);
  cdch_interface_t * p_cdc = get_itf(idx);
  TU_ASSERT(p_cdc && p_cdc->serial_drid < SERIAL_DRIVER_COUNT);
  TU_LOG_P_CDC("set config");

  // fake transfer to kick-off process_set_config()
  tuh_xfer_t xfer;
  xfer.daddr  = daddr;
  xfer.result = XFER_RESULT_SUCCESS;
  xfer.setup  = &request;
  xfer.user_data = 0; // initial state 0

  serial_drivers[p_cdc->serial_drid].process_set_config(&xfer);

  return true;
}

//--------------------------------------------------------------------+
// ACM
//--------------------------------------------------------------------+

//------------- Driver API -------------//

// internal control complete to update state such as line state, encoding
static void acm_internal_control_complete(tuh_xfer_t * xfer) {
  uint8_t const itf_num = (uint8_t) tu_le16toh(xfer->setup->wIndex);
  uint8_t idx = tuh_cdc_itf_get_index(xfer->daddr, itf_num);
  cdch_interface_t * p_cdc = get_itf(idx);
  TU_ASSERT(p_cdc,);
  bool const success = (xfer->result == XFER_RESULT_SUCCESS);
  TU_LOG_P_CDC_BOOL("control complete", success);

  if (success) {
    switch (xfer->setup->bRequest) {
      case CDC_REQUEST_SET_CONTROL_LINE_STATE:
        p_cdc->line_state = p_cdc->requested_line_state;
        break;

      case CDC_REQUEST_SET_LINE_CODING:
        p_cdc->line_coding = p_cdc->requested_line_coding;
        break;

      default: break;
    }
  }

  xfer->complete_cb = p_cdc->user_control_cb;
  if (xfer->complete_cb) {
    xfer->complete_cb(xfer);
  }
}

static bool acm_set_control_line_state(cdch_interface_t * p_cdc, tuh_xfer_cb_t complete_cb, uintptr_t user_data) {
  TU_VERIFY(p_cdc->acm_capability.support_line_request);

  tusb_control_request_t const request = {
    .bmRequestType_bit = {
      .recipient = TUSB_REQ_RCPT_INTERFACE,
      .type      = TUSB_REQ_TYPE_CLASS,
      .direction = TUSB_DIR_OUT
    },
    .bRequest = CDC_REQUEST_SET_CONTROL_LINE_STATE,
    .wValue   = tu_htole16((uint16_t) p_cdc->requested_line_state.all),
    .wIndex   = tu_htole16((uint16_t) p_cdc->bInterfaceNumber),
    .wLength  = 0
  };

  p_cdc->user_control_cb = complete_cb;

  tuh_xfer_t xfer = {
    .daddr       = p_cdc->daddr,
    .ep_addr     = 0,
    .setup       = &request,
    .buffer      = NULL,
    .complete_cb = complete_cb ? acm_internal_control_complete : NULL,
    .user_data   = user_data
  };

  TU_ASSERT(tuh_control_xfer(&xfer));

  return true;
}

static bool acm_set_line_coding(cdch_interface_t * p_cdc, tuh_xfer_cb_t complete_cb, uintptr_t user_data) {
  TU_VERIFY(p_cdc->acm_capability.support_line_request);
  TU_VERIFY((p_cdc->requested_line_coding.data_bits >= 5 && p_cdc->requested_line_coding.data_bits <= 8) ||
             p_cdc->requested_line_coding.data_bits == 16);

  tusb_control_request_t const request = {
    .bmRequestType_bit = {
      .recipient = TUSB_REQ_RCPT_INTERFACE,
      .type      = TUSB_REQ_TYPE_CLASS,
      .direction = TUSB_DIR_OUT
    },
    .bRequest = CDC_REQUEST_SET_LINE_CODING,
    .wValue   = 0,
    .wIndex   = tu_htole16((uint16_t) p_cdc->bInterfaceNumber),
    .wLength  = tu_htole16((uint16_t) sizeof(cdc_line_coding_t))
  };

  // use usbh enum buf to hold line coding since user line_coding variable does not live long enough
  uint8_t * enum_buf = usbh_get_enum_buf();
  memcpy(enum_buf, &p_cdc->requested_line_coding, sizeof(cdc_line_coding_t));

  p_cdc->user_control_cb = complete_cb;

  tuh_xfer_t xfer = {
    .daddr       = p_cdc->daddr,
    .ep_addr     = 0,
    .setup       = &request,
    .buffer      = enum_buf,
    .complete_cb = complete_cb ? acm_internal_control_complete : NULL,
    .user_data   = user_data
  };

  TU_ASSERT(tuh_control_xfer(&xfer));

  return true;
}

static bool acm_set_data_format(cdch_interface_t * p_cdc, tuh_xfer_cb_t complete_cb, uintptr_t user_data) {
  p_cdc->requested_line_coding.bit_rate = p_cdc->line_coding.bit_rate;

  return acm_set_line_coding(p_cdc, complete_cb, user_data);
}

static bool acm_set_baudrate(cdch_interface_t * p_cdc, tuh_xfer_cb_t complete_cb, uintptr_t user_data) {
  p_cdc->requested_line_coding.stop_bits = p_cdc->line_coding.stop_bits;
  p_cdc->requested_line_coding.parity    = p_cdc->line_coding.parity;
  p_cdc->requested_line_coding.data_bits = p_cdc->line_coding.data_bits;

  return acm_set_line_coding(p_cdc, complete_cb, user_data);
}

//------------- Enumeration -------------//

enum {
  CONFIG_ACM_SET_CONTROL_LINE_STATE = 0,
  CONFIG_ACM_SET_LINE_CODING,
  CONFIG_ACM_COMPLETE,
};

static bool acm_open(uint8_t daddr, tusb_desc_interface_t const * itf_desc, uint16_t max_len) {
  uint8_t const * p_desc_end = ((uint8_t const *) itf_desc) + max_len;

  cdch_interface_t * p_cdc = make_new_itf(daddr, itf_desc);
  TU_VERIFY(p_cdc);

  p_cdc->serial_drid = SERIAL_DRIVER_ACM;

  //------------- Control Interface -------------//
  uint8_t const * p_desc = tu_desc_next(itf_desc);

  // Communication Functional Descriptors
  while ((p_desc < p_desc_end) && (TUSB_DESC_CS_INTERFACE == tu_desc_type(p_desc))) {
    if (CDC_FUNC_DESC_ABSTRACT_CONTROL_MANAGEMENT == cdc_functional_desc_typeof(p_desc)) {
      // save ACM bmCapabilities
      p_cdc->acm_capability = ((cdc_desc_func_acm_t const *) p_desc)->bmCapabilities;
    }

    p_desc = tu_desc_next(p_desc);
  }

  // Open notification endpoint of control interface if any
  if (itf_desc->bNumEndpoints == 1) {
    TU_ASSERT(TUSB_DESC_ENDPOINT == tu_desc_type(p_desc));
    tusb_desc_endpoint_t const * desc_ep = (tusb_desc_endpoint_t const *) p_desc;

    TU_ASSERT(tuh_edpt_open(daddr, desc_ep));
    p_cdc->ep_notif = desc_ep->bEndpointAddress;

    p_desc = tu_desc_next(p_desc);
  }

  //------------- Data Interface (if any) -------------//
  if ((TUSB_DESC_INTERFACE == tu_desc_type(p_desc)) &&
      (TUSB_CLASS_CDC_DATA == ((tusb_desc_interface_t const *) p_desc)->bInterfaceClass)) {
    // next to endpoint descriptor
    p_desc = tu_desc_next(p_desc);

    // data endpoints expected to be in pairs
    TU_ASSERT(open_ep_stream_pair(p_cdc, (tusb_desc_endpoint_t const *) p_desc));
  }

  return true;
}

static void acm_process_config(tuh_xfer_t * xfer) {
  uintptr_t const state = xfer->user_data;
  uint8_t const itf_num = (uint8_t) tu_le16toh(xfer->setup->wIndex);
  uint8_t const idx = tuh_cdc_itf_get_index(xfer->daddr, itf_num);
  cdch_interface_t * p_cdc = get_itf(idx);
  TU_ASSERT_COMPLETE(p_cdc && xfer->result == XFER_RESULT_SUCCESS, 1);

  switch (state) {
    case CONFIG_ACM_SET_CONTROL_LINE_STATE:
      #ifdef LINE_CONTROL_ON_ENUM
        if (p_cdc->acm_capability.support_line_request) {
          p_cdc->requested_line_state.all = LINE_CONTROL_ON_ENUM;
          TU_ASSERT_COMPLETE(acm_set_control_line_state(p_cdc, acm_process_config, CONFIG_ACM_SET_LINE_CODING), 1);
          break;
        }
      #endif
      TU_ATTR_FALLTHROUGH;

    case CONFIG_ACM_SET_LINE_CODING:
      #ifdef CFG_TUH_CDC_LINE_CODING_ON_ENUM
        if (p_cdc->acm_capability.support_line_request) {
          p_cdc->requested_line_coding = (cdc_line_coding_t) CFG_TUH_CDC_LINE_CODING_ON_ENUM;
          TU_ASSERT_COMPLETE(acm_set_line_coding(p_cdc, acm_process_config, CONFIG_ACM_COMPLETE), 1);
          break;
        }
      #endif
      TU_ATTR_FALLTHROUGH;

    case CONFIG_ACM_COMPLETE:
      // itf_num+1 to account for data interface as well
      set_config_complete(idx, 1, true);
      break;

    default:
      set_config_complete(idx, 1, false);
      break;
  }
}

//--------------------------------------------------------------------+
// FTDI
//--------------------------------------------------------------------+
#if CFG_TUH_CDC_FTDI

static bool ftdi_determine_type(cdch_interface_t * p_cdc);
static uint32_t ftdi_get_divisor(cdch_interface_t * p_cdc);
static uint8_t ftdi_get_idx(tuh_xfer_t * xfer);

//------------- Control Request -------------//

// set request without data
static bool ftdi_set_request(cdch_interface_t * p_cdc, uint8_t request, uint8_t requesttype,
                             uint16_t value, uint16_t index, tuh_xfer_cb_t complete_cb, uintptr_t user_data) {
  tusb_control_request_t const request_setup = {
    .bmRequestType = requesttype,
    .bRequest      = request,
    .wValue        = tu_htole16(value),
    .wIndex        = tu_htole16(index),
    .wLength       = 0
  };

  tuh_xfer_t xfer = {
    .daddr       = p_cdc->daddr,
    .ep_addr     = 0,
    .setup       = &request_setup,
    .buffer      = NULL,
    .complete_cb = complete_cb,
    .user_data   = user_data
  };

  return tuh_control_xfer(&xfer);
}

#ifdef CFG_TUH_CDC_FTDI_LATENCY
static int8_t ftdi_write_latency_timer(cdch_interface_t * p_cdc, uint16_t latency,
                                       tuh_xfer_cb_t complete_cb, uintptr_t user_data) {
  if (p_cdc->ftdi.chip_type == SIO /* || p_cdc->ftdi.chip_type == FT232A */ )
    return FTDI_NOT_POSSIBLE;
  return ftdi_set_request(p_cdc, FTDI_SIO_SET_LATENCY_TIMER_REQUEST, FTDI_SIO_SET_LATENCY_TIMER_REQUEST_TYPE,
                          latency, p_cdc->ftdi.channel, complete_cb, user_data) ? FTDI_REQUESTED : FTDI_FAIL;
}
#endif

static inline bool ftdi_sio_reset(cdch_interface_t * p_cdc, tuh_xfer_cb_t complete_cb, uintptr_t user_data) {
  return ftdi_set_request(p_cdc, FTDI_SIO_RESET_REQUEST, FTDI_SIO_RESET_REQUEST_TYPE, FTDI_SIO_RESET_SIO,
                          p_cdc->ftdi.channel, complete_cb, user_data);
}

static bool ftdi_change_speed(cdch_interface_t * p_cdc, tuh_xfer_cb_t complete_cb, uintptr_t user_data) {
  uint32_t index_value = ftdi_get_divisor(p_cdc);
  TU_VERIFY(index_value);
  uint16_t value = (uint16_t) index_value;
  uint16_t index = (uint16_t) (index_value >> 16);
  if (p_cdc->ftdi.channel) {
    index = (uint16_t)((index << 8) | p_cdc->ftdi.channel);
  }

  return ftdi_set_request(p_cdc, FTDI_SIO_SET_BAUDRATE_REQUEST, FTDI_SIO_SET_BAUDRATE_REQUEST_TYPE,
                          value, index, complete_cb, user_data);
}

static bool ftdi_set_data_request(cdch_interface_t * p_cdc, tuh_xfer_cb_t complete_cb, uintptr_t user_data) {
  TU_VERIFY(p_cdc->requested_line_coding.data_bits >= 7 && p_cdc->requested_line_coding.data_bits <= 8, 0);
  uint16_t value = (uint16_t) (
    ((uint32_t) p_cdc->requested_line_coding.data_bits & 0xfu)       |  // data bit quantity is stored in bits 0-3
    ((uint32_t) p_cdc->requested_line_coding.parity    & 0x7u) <<  8 |  // parity is stored in bits 8-10, same coding
    ((uint32_t) p_cdc->requested_line_coding.stop_bits & 0x3u) << 11 ); // stop bits quantity is stored in bits 11-12, same coding
                                                                        // not each FTDI supports 1.5 stop bits

  return ftdi_set_request(p_cdc, FTDI_SIO_SET_DATA_REQUEST, FTDI_SIO_SET_DATA_REQUEST_TYPE,
                          value, p_cdc->ftdi.channel, complete_cb, user_data);
}

static inline bool ftdi_update_mctrl(cdch_interface_t * p_cdc, tuh_xfer_cb_t complete_cb, uintptr_t user_data) {
  uint16_t value = (uint16_t) ((p_cdc->requested_line_state.dtr ? (uint32_t) FTDI_SIO_SET_DTR_HIGH : (uint32_t) FTDI_SIO_SET_DTR_LOW) |
                               (p_cdc->requested_line_state.rts ? (uint32_t) FTDI_SIO_SET_RTS_HIGH : (uint32_t) FTDI_SIO_SET_RTS_LOW));

  return ftdi_set_request(p_cdc, FTDI_SIO_SET_MODEM_CTRL_REQUEST, FTDI_SIO_SET_MODEM_CTRL_REQUEST_TYPE,
                          value, p_cdc->ftdi.channel, complete_cb, user_data);
}

//------------- Driver API -------------//

// internal control complete to update state such as line state, line_coding
static void ftdi_internal_control_complete(tuh_xfer_t * xfer) {
  uint8_t const idx = ftdi_get_idx(xfer);
  cdch_interface_t * p_cdc = get_itf(idx);
  TU_ASSERT(p_cdc,);
  bool const success = (xfer->result == XFER_RESULT_SUCCESS);
  TU_LOG_P_CDC_BOOL("control complete", success);

  if (success) {
    if (xfer->setup->bRequest      == FTDI_SIO_SET_MODEM_CTRL_REQUEST &&
        xfer->setup->bmRequestType == FTDI_SIO_SET_MODEM_CTRL_REQUEST_TYPE ) {
      p_cdc->line_state = p_cdc->requested_line_state;
    }
    if (xfer->setup->bRequest      == FTDI_SIO_SET_DATA_REQUEST &&
        xfer->setup->bmRequestType == FTDI_SIO_SET_DATA_REQUEST_TYPE ) {
      p_cdc->line_coding.stop_bits = p_cdc->requested_line_coding.stop_bits;
      p_cdc->line_coding.parity    = p_cdc->requested_line_coding.parity;
      p_cdc->line_coding.data_bits = p_cdc->requested_line_coding.data_bits;
    }
    if (xfer->setup->bRequest      == FTDI_SIO_SET_BAUDRATE_REQUEST &&
        xfer->setup->bmRequestType == FTDI_SIO_SET_BAUDRATE_REQUEST_TYPE ) {
      p_cdc->line_coding.bit_rate = p_cdc->requested_line_coding.bit_rate;
    }
  }

  xfer->complete_cb = p_cdc->user_control_cb;
  if (xfer->complete_cb) {
    xfer->complete_cb(xfer);
  }
}

static bool ftdi_set_data_format(cdch_interface_t * p_cdc, tuh_xfer_cb_t complete_cb, uintptr_t user_data) {
  p_cdc->user_control_cb = complete_cb;
  TU_ASSERT(ftdi_set_data_request(p_cdc, complete_cb ? ftdi_internal_control_complete : NULL, user_data));

  return true;
}

static bool ftdi_set_baudrate(cdch_interface_t * p_cdc, tuh_xfer_cb_t complete_cb, uintptr_t user_data) {
  p_cdc->user_control_cb = complete_cb;
  TU_ASSERT(ftdi_change_speed(p_cdc, complete_cb ? ftdi_internal_control_complete : NULL, user_data));

  return true;
}

static void ftdi_set_line_coding_stage1_complete(tuh_xfer_t * xfer) {
  uint8_t const idx = ftdi_get_idx(xfer);
  cdch_interface_t * p_cdc = get_itf(idx);
  TU_ASSERT(p_cdc,);
  uint8_t const itf_num = p_cdc->bInterfaceNumber;
  set_line_coding_stage1_complete(xfer, itf_num,
                                  ftdi_set_data_request,           // control request function to set data format
                                  ftdi_internal_control_complete); // control complete function to be called after request
}

// 2 stages: set baudrate (stage1) + set data format (stage2)
static bool ftdi_set_line_coding(cdch_interface_t * p_cdc, tuh_xfer_cb_t complete_cb, uintptr_t user_data) {
  return set_line_coding_sequence(p_cdc,
                                  ftdi_change_speed,                    // control request function to set baudrate
                                  ftdi_set_data_request,                // control request function to set data format
                                  ftdi_set_line_coding_stage1_complete, // function to be called after stage 1 completed
                                  ftdi_internal_control_complete,       // control complete function to be called after request
                                  complete_cb, user_data);
}

static bool ftdi_set_modem_ctrl(cdch_interface_t * p_cdc, tuh_xfer_cb_t complete_cb, uintptr_t user_data) {
  p_cdc->user_control_cb = complete_cb;
  TU_ASSERT(ftdi_update_mctrl(p_cdc, complete_cb ? ftdi_internal_control_complete : NULL, user_data));

  return true;
}

//------------- Enumeration -------------//

enum {
  CONFIG_FTDI_GET_DESC = 0,
  CONFIG_FTDI_DETERMINE_TYPE,
  CONFIG_FTDI_WRITE_LATENCY,
  CONFIG_FTDI_SIO_RESET,
  CONFIG_FTDI_SET_DATA,
  CONFIG_FTDI_SET_BAUDRATE,
  CONFIG_FTDI_FLOW_CONTROL,
  CONFIG_FTDI_MODEM_CTRL,
  CONFIG_FTDI_COMPLETE
};

static bool ftdi_open(uint8_t daddr, const tusb_desc_interface_t * itf_desc, uint16_t max_len) {
  // FTDI Interface includes 1 vendor interface + 2 bulk endpoints
  TU_VERIFY(itf_desc->bInterfaceSubClass == 0xff && itf_desc->bInterfaceProtocol == 0xff &&
            itf_desc->bNumEndpoints == 2);
  TU_VERIFY(sizeof(tusb_desc_interface_t) + 2*sizeof(tusb_desc_endpoint_t) <= max_len);

  cdch_interface_t * p_cdc = make_new_itf(daddr, itf_desc);
  TU_VERIFY(p_cdc);

  p_cdc->serial_drid = SERIAL_DRIVER_FTDI;

  // endpoint pair
  tusb_desc_endpoint_t const * desc_ep = (tusb_desc_endpoint_t const *) tu_desc_next(itf_desc);

  /*
   * NOTE: Some customers have programmed FT232R/FT245R devices
   * with an endpoint size of 0 - not good.
   */
  TU_ASSERT(desc_ep->wMaxPacketSize != 0);

  // data endpoints expected to be in pairs
  return open_ep_stream_pair(p_cdc, desc_ep);
}

static void ftdi_process_config(tuh_xfer_t * xfer) {
  uintptr_t const state = xfer->user_data;
  uint8_t const idx = ftdi_get_idx(xfer);
  cdch_interface_t * p_cdc = get_itf(idx);
  TU_ASSERT_COMPLETE(p_cdc && xfer->result == XFER_RESULT_SUCCESS);
  uint8_t const itf_num = p_cdc->bInterfaceNumber;

  switch(state) {

    // from here sequence overtaken from Linux Kernel function ftdi_port_probe()
    case CONFIG_FTDI_GET_DESC:
      // get device descriptor
      p_cdc->user_control_cb = ftdi_process_config; // set once for whole process config
      if (itf_num == 0) { // only necessary for 1st interface. other interface overtake type from interface 0
        TU_ASSERT_COMPLETE(tuh_descriptor_get_device(xfer->daddr, &desc_dev, sizeof(tusb_desc_device_t),
                                                     ftdi_process_config, CONFIG_FTDI_DETERMINE_TYPE));
        break;
      }
      TU_ATTR_FALLTHROUGH;

    case CONFIG_FTDI_DETERMINE_TYPE:
      // determine type
      if (itf_num == 0) {
        TU_ASSERT_COMPLETE(ftdi_determine_type(p_cdc));
      } else {
        // other interfaces have same type as interface 0
        uint8_t const idx_itf0 = tuh_cdc_itf_get_index(xfer->daddr, 0);
        cdch_interface_t const * p_cdc_itf0 = get_itf(idx_itf0);
        p_cdc->ftdi.chip_type = p_cdc_itf0->ftdi.chip_type;
      }
      TU_ATTR_FALLTHROUGH;

    case CONFIG_FTDI_WRITE_LATENCY:
      #ifdef CFG_TUH_CDC_FTDI_LATENCY
        int8_t result = ftdi_write_latency_timer(p_cdc, CFG_TUH_CDC_FTDI_LATENCY, ftdi_process_config,
                                                 CONFIG_FTDI_SIO_RESET);
        TU_ASSERT_COMPLETE(result != FTDI_FAIL);
        if(result == FTDI_REQUESTED) {
          break;
        } // else FTDI_NOT_POSSIBLE => continue directly with next state
      #endif
      TU_ATTR_FALLTHROUGH;

    // from here sequence overtaken from Linux Kernel function ftdi_open()
    case CONFIG_FTDI_SIO_RESET:
      TU_ASSERT_COMPLETE(ftdi_sio_reset(p_cdc, ftdi_process_config, CONFIG_FTDI_SET_DATA));
      break;

    // from here sequence overtaken from Linux Kernel function ftdi_set_termios()
    case CONFIG_FTDI_SET_DATA:
      #ifdef CFG_TUH_CDC_LINE_CODING_ON_ENUM
        p_cdc->requested_line_coding = (cdc_line_coding_t) CFG_TUH_CDC_LINE_CODING_ON_ENUM;
        TU_ASSERT_COMPLETE(ftdi_set_data_request(p_cdc, ftdi_internal_control_complete, CONFIG_FTDI_SET_BAUDRATE));
        break;
      #else
        TU_ATTR_FALLTHROUGH;
      #endif

    case CONFIG_FTDI_SET_BAUDRATE:
      #ifdef CFG_TUH_CDC_LINE_CODING_ON_ENUM
        TU_ASSERT_COMPLETE(ftdi_change_speed(p_cdc, ftdi_internal_control_complete, CONFIG_FTDI_FLOW_CONTROL));
        break;
      #else
        TU_ATTR_FALLTHROUGH;
      #endif

    case CONFIG_FTDI_FLOW_CONTROL:
      // disable flow control
      TU_ASSERT_COMPLETE(ftdi_set_request(p_cdc, FTDI_SIO_SET_FLOW_CTRL_REQUEST, FTDI_SIO_SET_FLOW_CTRL_REQUEST_TYPE,
                                          0, FTDI_SIO_DISABLE_FLOW_CTRL, ftdi_process_config, CONFIG_FTDI_MODEM_CTRL));
      break;

    case CONFIG_FTDI_MODEM_CTRL:
      #ifdef LINE_CONTROL_ON_ENUM
        p_cdc->requested_line_state.all = LINE_CONTROL_ON_ENUM;
        TU_ASSERT_COMPLETE(ftdi_update_mctrl(p_cdc, ftdi_internal_control_complete, CONFIG_FTDI_COMPLETE));
        break;
      #else
        TU_ATTR_FALLTHROUGH;
      #endif

    case CONFIG_FTDI_COMPLETE:
      set_config_complete(idx, 0, true);
      break;

    default:
      set_config_complete(idx, 0, false);
      break;
  }
}

//------------- Helper -------------//

static bool ftdi_determine_type(cdch_interface_t * p_cdc)
{
  uint16_t const version = desc_dev->bcdDevice;
  uint8_t const itf_num = p_cdc->bInterfaceNumber;

  p_cdc->ftdi.chip_type = UNKNOWN;

  /* Assume Hi-Speed type */
  p_cdc->ftdi.channel = CHANNEL_A + itf_num;

  switch (version) {
    case 0x200:
      // FT232A not supported to keep it simple (no extra _read_latency_timer())
      // not testable
      // p_cdc->ftdi.chip_type = FT232A;
      // p_cdc->ftdi.baud_base = 48000000 / 2;
      // p_cdc->ftdi.channel = 0;
      // /*
      //  * FT232B devices have a bug where bcdDevice gets set to 0x200
      //  * when iSerialNumber is 0. Assume it is an FT232B in case the
      //  * latency timer is readable.
      //  */
      // if (desc->iSerialNumber == 0 &&
      //     _read_latency_timer(port) >= 0) {
      //   p_cdc->ftdi.chip_type = FT232B;
      // }
      break;
    case 0x400:
      p_cdc->ftdi.chip_type = FT232B;
      p_cdc->ftdi.channel = 0;
      break;
    case 0x500:
      p_cdc->ftdi.chip_type = FT2232C;
      break;
    case 0x600:
      p_cdc->ftdi.chip_type = FT232R;
      p_cdc->ftdi.channel = 0;
      break;
    case 0x700:
      p_cdc->ftdi.chip_type = FT2232H;
      break;
    case 0x800:
      p_cdc->ftdi.chip_type = FT4232H;
      break;
    case 0x900:
      p_cdc->ftdi.chip_type = FT232H;
      break;
    case 0x1000:
      p_cdc->ftdi.chip_type = FTX;
      break;
    case 0x2800:
      p_cdc->ftdi.chip_type = FT2233HP;
      break;
    case 0x2900:
      p_cdc->ftdi.chip_type = FT4233HP;
      break;
    case 0x3000:
      p_cdc->ftdi.chip_type = FT2232HP;
      break;
    case 0x3100:
      p_cdc->ftdi.chip_type = FT4232HP;
      break;
    case 0x3200:
      p_cdc->ftdi.chip_type = FT233HP;
      break;
    case 0x3300:
      p_cdc->ftdi.chip_type = FT232HP;
      break;
    case 0x3600:
      p_cdc->ftdi.chip_type = FT4232HA;
      break;
    default:
      if (version < 0x200) {
        p_cdc->ftdi.chip_type = SIO;
        p_cdc->ftdi.channel = 0;
      }
      break;
  }

  TU_LOG_P_CDC("%s detected (bcdDevice = 0x%04x)",
               ftdi_chip_name[p_cdc->ftdi.chip_type], desc_dev->bcdDevice);

  return (p_cdc->ftdi.chip_type != UNKNOWN);
}

// FT232A not supported
//static uint32_t ftdi_232am_baud_base_to_divisor(uint32_t baud, uint32_t base)
//{
//  uint32_t divisor;
//  /* divisor shifted 3 bits to the left */
//  uint32_t divisor3 = DIV_ROUND_CLOSEST(base, 2 * baud);
//  if ((divisor3 & 0x7) == 7)
//    divisor3++; /* round x.7/8 up to x+1 */
//  divisor = divisor3 >> 3;
//  divisor3 &= 0x7;
//  if (divisor3 == 1)
//    divisor |= 0xc000;  /* +0.125 */
//  else if (divisor3 >= 4)
//    divisor |= 0x4000;  /* +0.5 */
//  else if (divisor3 != 0)
//    divisor |= 0x8000;  /* +0.25 */
//  else if (divisor == 1)
//    divisor = 0;    /* special case for maximum baud rate */
//  return divisor;
//}

// FT232A not supported
//static inline uint32_t ftdi_232am_baud_to_divisor(uint32_t baud)
//{
//   return ftdi_232am_baud_base_to_divisor(baud, (uint32_t) 48000000);
//}

static uint32_t ftdi_232bm_baud_base_to_divisor(uint32_t baud, uint32_t base) {
  uint8_t divfrac[8] = { 0, 3, 2, 4, 1, 5, 6, 7 };
  uint32_t divisor;
  /* divisor shifted 3 bits to the left */
  uint32_t divisor3 = DIV_ROUND_CLOSEST(base, 2 * baud);
  divisor = divisor3 >> 3;
  divisor |= (uint32_t)divfrac[divisor3 & 0x7] << 14;
  /* Deal with special cases for highest baud rates. */
  if (divisor == 1)   /* 1.0 */
    divisor = 0;
  else if (divisor == 0x4001) /* 1.5 */
    divisor = 1;
  return divisor;
}

static inline uint32_t ftdi_232bm_baud_to_divisor(uint32_t baud)
{
   return ftdi_232bm_baud_base_to_divisor(baud, 48000000);
}

static uint32_t ftdi_2232h_baud_base_to_divisor(uint32_t baud, uint32_t base)
{
  static const unsigned char divfrac[8] = { 0, 3, 2, 4, 1, 5, 6, 7 };
  uint32_t divisor;
  uint32_t divisor3;

  /* hi-speed baud rate is 10-bit sampling instead of 16-bit */
  divisor3 = DIV_ROUND_CLOSEST(8 * base, 10 * baud);

  divisor = divisor3 >> 3;
  divisor |= (uint32_t)divfrac[divisor3 & 0x7] << 14;
  /* Deal with special cases for highest baud rates. */
  if (divisor == 1)   /* 1.0 */
    divisor = 0;
  else if (divisor == 0x4001) /* 1.5 */
    divisor = 1;
  /*
   * Set this bit to turn off a divide by 2.5 on baud rate generator
   * This enables baud rates up to 12Mbaud but cannot reach below 1200
   * baud with this bit set
   */
  divisor |= 0x00020000;
  return divisor;
}

static inline uint32_t ftdi_2232h_baud_to_divisor(uint32_t baud)
{
   return ftdi_2232h_baud_base_to_divisor(baud, (uint32_t) 120000000);
}

static inline uint32_t ftdi_get_divisor(cdch_interface_t * p_cdc)
{
  uint32_t baud = p_cdc->requested_line_coding.bit_rate;
  uint32_t div_value = 0;
  TU_VERIFY(baud);

  switch (p_cdc->ftdi.chip_type) {
    case UNKNOWN:
      return 0;
    case SIO:
      switch (baud) {
        case 300: div_value = ftdi_sio_b300; break;
        case 600: div_value = ftdi_sio_b600; break;
        case 1200: div_value = ftdi_sio_b1200; break;
        case 2400: div_value = ftdi_sio_b2400; break;
        case 4800: div_value = ftdi_sio_b4800; break;
        case 9600: div_value = ftdi_sio_b9600; break;
        case 19200: div_value = ftdi_sio_b19200; break;
        case 38400: div_value = ftdi_sio_b38400; break;
        case 57600: div_value = ftdi_sio_b57600;  break;
        case 115200: div_value = ftdi_sio_b115200; break;
        default:
          // Baudrate not supported
          return 0;
          break;
      }
      break;
      // FT232A not supported
      // case FT232A:
      //   if (baud <= 3000000) {
      //     div_value = ftdi_232am_baud_to_divisor(baud);
      //   } else {
      //     // Baud rate too high!
      //     baud = 9600;
      //     div_value = ftdi_232am_baud_to_divisor(9600);
      //     div_okay = false;
      //   }
      //   break;
    case FT232B:
    case FT2232C:
    case FT232R:
    case FTX:
      TU_VERIFY(baud <= 3000000); // else Baud rate too high!
      div_value = ftdi_232bm_baud_to_divisor(baud);
      break;
    case FT232H:
    case FT2232H:
    case FT4232H:
    case FT4232HA:
    case FT232HP:
    case FT233HP:
    case FT2232HP:
    case FT2233HP:
    case FT4232HP:
    case FT4233HP:
    default:
      TU_VERIFY(baud <= 12000000); // else Baud rate too high!
      if (baud >= 1200) {
        div_value = ftdi_2232h_baud_to_divisor(baud);
      } else {
        div_value = ftdi_232bm_baud_to_divisor(baud);
      }
      break;
  }

  TU_LOG_P_CDC("Baudrate divisor = 0x%lu", div_value);

  return div_value;
}

static uint8_t ftdi_get_idx(tuh_xfer_t * xfer) {
  uint8_t const channel = (uint8_t) tu_le16toh(xfer->setup->wIndex); // channel index, or 0 for legacy types
  for (uint8_t i = 0; i < CFG_TUH_CDC; i++) {
    const cdch_interface_t * p_cdc = &cdch_data[i];
    if (p_cdc->daddr == xfer->daddr &&
        (!p_cdc->ftdi.channel ||           // 0 for legacy types (only interface 0)
        channel == p_cdc->ftdi.channel)) { // or  multi-channel types (interfaces 0..n)
      return i;
    }
  }

  return TUSB_INDEX_INVALID_8;
}

#endif

//--------------------------------------------------------------------+
// CP210x
//--------------------------------------------------------------------+
#if CFG_TUH_CDC_CP210X

//------------- Control Request -------------//

static bool cp210x_set_request(cdch_interface_t * p_cdc, uint8_t command, uint16_t value,
                               uint8_t * buffer, uint16_t length, tuh_xfer_cb_t complete_cb, uintptr_t user_data) {
  tusb_control_request_t const request = {
    .bmRequestType_bit = {
      .recipient = TUSB_REQ_RCPT_INTERFACE,
      .type      = TUSB_REQ_TYPE_VENDOR,
      .direction = TUSB_DIR_OUT
    },
    .bRequest = command,
    .wValue   = tu_htole16(value),
    .wIndex   = tu_htole16((uint16_t) p_cdc->bInterfaceNumber),
    .wLength  = tu_htole16(length)
  };

  // use usbh enum buf since application variable does not live long enough
  uint8_t * enum_buf = NULL;

  if (buffer && length > 0) {
    enum_buf = usbh_get_enum_buf();
    tu_memcpy_s(enum_buf, CFG_TUH_ENUMERATION_BUFSIZE, buffer, length);
  }

  tuh_xfer_t xfer = {
    .daddr       = p_cdc->daddr,
    .ep_addr     = 0,
    .setup       = &request,
    .buffer      = enum_buf,
    .complete_cb = complete_cb,
    .user_data   = user_data
  };

  return tuh_control_xfer(&xfer);
}

static inline bool cp210x_ifc_enable(cdch_interface_t * p_cdc, uint16_t enabled,
                                     tuh_xfer_cb_t complete_cb, uintptr_t user_data) {
  return cp210x_set_request(p_cdc, CP210X_IFC_ENABLE, enabled, NULL, 0, complete_cb, user_data);
}

static bool cp210x_set_baudrate_request(cdch_interface_t * p_cdc, tuh_xfer_cb_t complete_cb, uintptr_t user_data) {
  // Check baudrate is supported. It's only a specific list. reference: datasheets and AN205 "CP210x Baud Rate Support"
  uint32_t const supported_baudrates_list[] = CP210X_SUPPORTED_BAUDRATES_LIST;
  uint8_t i;
  for ( i=0; supported_baudrates_list[i]; i++ ){
    if (p_cdc->requested_line_coding.bit_rate == supported_baudrates_list[i]) {
      break;
    }
  }
  TU_VERIFY(supported_baudrates_list[i]);
  uint32_t baud_le = tu_htole32(p_cdc->requested_line_coding.bit_rate);

  return cp210x_set_request(p_cdc, CP210X_SET_BAUDRATE, 0, (uint8_t *) &baud_le, 4, complete_cb, user_data);
}

static bool cp210x_set_line_ctl(cdch_interface_t * p_cdc, tuh_xfer_cb_t complete_cb, uintptr_t user_data) {
  TU_VERIFY(p_cdc->requested_line_coding.data_bits >= 5 && p_cdc->requested_line_coding.data_bits <= 9, 0);
  uint16_t lcr = (uint16_t) (
    ((uint32_t) p_cdc->requested_line_coding.data_bits & 0xfu) << 8 | // data bit quantity is stored in bits 8-11
    ((uint32_t) p_cdc->requested_line_coding.parity    & 0xfu) << 4 | // parity is stored in bits 4-7, same coding
    ((uint32_t) p_cdc->requested_line_coding.stop_bits & 0xfu));      // parity is stored in bits 0-3, same coding

  return cp210x_set_request(p_cdc, CP210X_SET_LINE_CTL, lcr, NULL, 0, complete_cb, user_data);
}

static inline bool cp210x_set_mhs(cdch_interface_t * p_cdc, tuh_xfer_cb_t complete_cb, uintptr_t user_data) {
  // CP210x has the same bit coding
  return cp210x_set_request(p_cdc, CP210X_SET_MHS,
                            (uint16_t) ((uint32_t) CP210X_CONTROL_WRITE_DTR |
                                        (uint32_t) CP210X_CONTROL_WRITE_RTS | p_cdc->requested_line_state.all),
                            NULL, 0, complete_cb, user_data);
}

//------------- Driver API -------------//

// internal control complete to update state such as line state, encoding
static void cp210x_internal_control_complete(tuh_xfer_t * xfer) {
  uint8_t const itf_num = (uint8_t) tu_le16toh(xfer->setup->wIndex);
  uint8_t idx = tuh_cdc_itf_get_index(xfer->daddr, itf_num);
  cdch_interface_t * p_cdc = get_itf(idx);
  TU_ASSERT(p_cdc,);
  bool const success = (xfer->result == XFER_RESULT_SUCCESS);
  TU_LOG_P_CDC_BOOL("control complete", success);

  if (success) {
    switch(xfer->setup->bRequest) {
      case CP210X_SET_MHS:
        p_cdc->line_state = p_cdc->requested_line_state;
        break;

      case CP210X_SET_LINE_CTL:
        p_cdc->line_coding.stop_bits = p_cdc->requested_line_coding.stop_bits;
        p_cdc->line_coding.parity    = p_cdc->requested_line_coding.parity;
        p_cdc->line_coding.data_bits = p_cdc->requested_line_coding.data_bits;
        break;

      case CP210X_SET_BAUDRATE:
        p_cdc->line_coding.bit_rate = p_cdc->requested_line_coding.bit_rate;
        break;

      default: break;
    }
  }

  xfer->complete_cb = p_cdc->user_control_cb;
  if (xfer->complete_cb) {
    xfer->complete_cb(xfer);
  }
}

static bool cp210x_set_baudrate(cdch_interface_t * p_cdc, tuh_xfer_cb_t complete_cb, uintptr_t user_data) {
  p_cdc->user_control_cb = complete_cb;
  TU_ASSERT(cp210x_set_baudrate_request(p_cdc, complete_cb ? cp210x_internal_control_complete : NULL, user_data));

  return true;
}

static bool cp210x_set_data_format(cdch_interface_t * p_cdc, tuh_xfer_cb_t complete_cb, uintptr_t user_data) {
  p_cdc->user_control_cb = complete_cb;
  TU_ASSERT(cp210x_set_line_ctl(p_cdc, complete_cb ? cp210x_internal_control_complete : NULL, user_data));

  return true;
}

static void cp210x_set_line_coding_stage1_complete(tuh_xfer_t * xfer) {
  uint8_t const itf_num = (uint8_t) tu_le16toh(xfer->setup->wIndex);
  set_line_coding_stage1_complete(xfer, itf_num,
                                  cp210x_set_line_ctl,               // control request function to set data format
                                  cp210x_internal_control_complete); // control complete function to be called after request
}

// 2 stages: set baudrate (stage1) + set data format (stage2)
static bool cp210x_set_line_coding(cdch_interface_t * p_cdc, tuh_xfer_cb_t complete_cb, uintptr_t user_data) {
  return set_line_coding_sequence(p_cdc,
                                  cp210x_set_baudrate_request,            // control request function to set baudrate
                                  cp210x_set_line_ctl,                    // control request function to set data format
                                  cp210x_set_line_coding_stage1_complete, // function to be called after stage 1 completed
                                  cp210x_internal_control_complete,       // control complete function to be called after request
                                  complete_cb, user_data);
}

static bool cp210x_set_modem_ctrl(cdch_interface_t * p_cdc, tuh_xfer_cb_t complete_cb, uintptr_t user_data) {
  p_cdc->user_control_cb = complete_cb;
  TU_ASSERT(cp210x_set_mhs(p_cdc, complete_cb ? cp210x_internal_control_complete : NULL, user_data));

  return true;
}

//------------- Enumeration -------------//

enum {
  CONFIG_CP210X_IFC_ENABLE = 0,
  CONFIG_CP210X_SET_BAUDRATE_REQUEST,
  CONFIG_CP210X_SET_LINE_CTL,
  CONFIG_CP210X_SET_DTR_RTS,
  CONFIG_CP210X_COMPLETE
};

static bool cp210x_open(uint8_t daddr, tusb_desc_interface_t const * itf_desc, uint16_t max_len) {
  // CP210x Interface includes 1 vendor interface + 2 bulk endpoints
  TU_VERIFY(itf_desc->bInterfaceSubClass == 0 && itf_desc->bInterfaceProtocol == 0 && itf_desc->bNumEndpoints == 2);
  TU_VERIFY(sizeof(tusb_desc_interface_t) + 2*sizeof(tusb_desc_endpoint_t) <= max_len);

  cdch_interface_t * p_cdc = make_new_itf(daddr, itf_desc);
  TU_VERIFY(p_cdc);

  p_cdc->serial_drid = SERIAL_DRIVER_CP210X;

  // endpoint pair
  tusb_desc_endpoint_t const * desc_ep = (tusb_desc_endpoint_t const *) tu_desc_next(itf_desc);

  // data endpoints expected to be in pairs
  return open_ep_stream_pair(p_cdc, desc_ep);
}

static void cp210x_process_config(tuh_xfer_t * xfer) {
  uintptr_t const state   = xfer->user_data;
  uint8_t const   itf_num = (uint8_t) tu_le16toh(xfer->setup->wIndex);
  uint8_t const   idx     = tuh_cdc_itf_get_index(xfer->daddr, itf_num);
  cdch_interface_t *p_cdc = get_itf(idx);
  TU_ASSERT_COMPLETE(p_cdc && xfer->result == XFER_RESULT_SUCCESS);

  switch (state) {
    case CONFIG_CP210X_IFC_ENABLE:
      p_cdc->user_control_cb = cp210x_process_config; // set once for whole process config
      TU_ASSERT_COMPLETE(cp210x_ifc_enable(p_cdc, CP210X_UART_ENABLE, cp210x_process_config,
                                           CONFIG_CP210X_SET_BAUDRATE_REQUEST));
      break;

    case CONFIG_CP210X_SET_BAUDRATE_REQUEST:
      #ifdef CFG_TUH_CDC_LINE_CODING_ON_ENUM
        p_cdc->requested_line_coding = (cdc_line_coding_t) CFG_TUH_CDC_LINE_CODING_ON_ENUM;
        TU_ASSERT_COMPLETE(cp210x_set_baudrate_request(p_cdc, cp210x_internal_control_complete,
                                                       CONFIG_CP210X_SET_LINE_CTL));
        break;
      #else
        TU_ATTR_FALLTHROUGH;
      #endif

    case CONFIG_CP210X_SET_LINE_CTL:
      #ifdef CFG_TUH_CDC_LINE_CODING_ON_ENUM
        TU_ASSERT_COMPLETE(cp210x_set_line_ctl(p_cdc, cp210x_internal_control_complete,
                                               CONFIG_CP210X_SET_DTR_RTS));
        break;
      #else
        TU_ATTR_FALLTHROUGH;
      #endif

    case CONFIG_CP210X_SET_DTR_RTS:
      #ifdef LINE_CONTROL_ON_ENUM
        p_cdc->requested_line_state.all = LINE_CONTROL_ON_ENUM;
        TU_ASSERT_COMPLETE(cp210x_set_mhs(p_cdc, cp210x_internal_control_complete,
                                          CONFIG_CP210X_COMPLETE));
        break;
      #else
        TU_ATTR_FALLTHROUGH;
      #endif

    case CONFIG_CP210X_COMPLETE:
      set_config_complete(idx, 0, true);
      break;

    default:
      set_config_complete(idx, 0, false);
      break;
  }
}

#endif

//--------------------------------------------------------------------+
// CH34x (CH340 & CH341)
//--------------------------------------------------------------------+

#if CFG_TUH_CDC_CH34X

static uint8_t ch34x_get_lcr(cdch_interface_t * p_cdc);
static uint16_t ch34x_get_divisor_prescaler(cdch_interface_t * p_cdc);

//------------- Control Request -------------//

static bool ch34x_set_request(cdch_interface_t * p_cdc, uint8_t direction, uint8_t request,
                              uint16_t value, uint16_t index, uint8_t * buffer, uint16_t length,
                              tuh_xfer_cb_t complete_cb, uintptr_t user_data) {
  tusb_control_request_t const request_setup = {
      .bmRequestType_bit = {
          .recipient = TUSB_REQ_RCPT_DEVICE,
          .type      = TUSB_REQ_TYPE_VENDOR,
          .direction = direction & 0x01u
      },
      .bRequest = request,
      .wValue   = tu_htole16(value),
      .wIndex   = tu_htole16(index),
      .wLength  = tu_htole16(length)
  };

  // use usbh enum buf since application variable does not live long enough
  uint8_t * enum_buf = NULL;

  if (buffer && length > 0) {
    enum_buf = usbh_get_enum_buf();
    if (direction == TUSB_DIR_OUT) {
      tu_memcpy_s(enum_buf, CFG_TUH_ENUMERATION_BUFSIZE, buffer, length);
    }
  }

  tuh_xfer_t xfer = {
      .daddr       = p_cdc->daddr,
      .ep_addr     = 0,
      .setup       = &request_setup,
      .buffer      = enum_buf,
      .complete_cb = complete_cb,
      .user_data   = user_data
  };

  return tuh_control_xfer(&xfer);
}

static inline bool ch34x_control_out(cdch_interface_t * p_cdc, uint8_t request, uint16_t value, uint16_t index,
                                     tuh_xfer_cb_t complete_cb, uintptr_t user_data) {
  return ch34x_set_request(p_cdc, TUSB_DIR_OUT, request, value, index, NULL, 0, complete_cb, user_data);
}

static inline bool ch34x_control_in(cdch_interface_t * p_cdc, uint8_t request, uint16_t value, uint16_t index,
                                    uint8_t * buffer, uint16_t buffersize, tuh_xfer_cb_t complete_cb, uintptr_t user_data) {
  return ch34x_set_request(p_cdc, TUSB_DIR_IN, request, value, index, buffer, buffersize,
                           complete_cb, user_data);
}

static inline bool ch34x_write_reg(cdch_interface_t * p_cdc, uint16_t reg, uint16_t reg_value,
                                   tuh_xfer_cb_t complete_cb, uintptr_t user_data) {
  return ch34x_control_out(p_cdc, CH34X_REQ_WRITE_REG, reg, reg_value, complete_cb, user_data);
}

//static bool ch34x_read_reg_request ( cdch_interface_t * p_cdc, uint16_t reg,
//                                     uint8_t *buffer, uint16_t buffersize, tuh_xfer_cb_t complete_cb, uintptr_t user_data )
//{
//  return ch34x_control_in ( p_cdc, CH34X_REQ_READ_REG, reg, 0, buffer, buffersize, complete_cb, user_data );
//}

static bool ch34x_write_reg_data_format(cdch_interface_t * p_cdc, tuh_xfer_cb_t complete_cb, uintptr_t user_data) {
  uint8_t const lcr = ch34x_get_lcr(p_cdc);
  TU_VERIFY(lcr);

  return ch34x_write_reg(p_cdc, CH32X_REG16_LCR2_LCR, lcr, complete_cb, user_data);
}

static bool ch34x_write_reg_baudrate(cdch_interface_t * p_cdc, tuh_xfer_cb_t complete_cb, uintptr_t user_data) {
  uint16_t const div_ps = ch34x_get_divisor_prescaler(p_cdc);
  TU_VERIFY(div_ps);

  return ch34x_write_reg(p_cdc, CH34X_REG16_DIVISOR_PRESCALER, div_ps, complete_cb, user_data);
}

static bool ch34x_modem_ctrl_request(cdch_interface_t * p_cdc, tuh_xfer_cb_t complete_cb, uintptr_t user_data) {
  uint8_t control = ~((p_cdc->requested_line_state.rts ? CH34X_BIT_RTS : 0) | // CH34x signals are inverted
                      (p_cdc->requested_line_state.dtr ? CH34X_BIT_DTR : 0));

  return ch34x_control_out(p_cdc, CH34X_REQ_MODEM_CTRL, control, 0, complete_cb, user_data);
}

//------------- Driver API -------------//

// internal control complete to update state such as line state, encoding
static void ch34x_internal_control_complete(tuh_xfer_t * xfer) {
  // CH34x has only interface 0, because wIndex is used as payload and not for bInterfaceNumber
  uint8_t const itf_num = 0;
  uint8_t idx = tuh_cdc_itf_get_index(xfer->daddr, itf_num);
  cdch_interface_t * p_cdc = get_itf(idx);
  TU_ASSERT(p_cdc,);
  bool const success = (xfer->result == XFER_RESULT_SUCCESS);
  TU_LOG_P_CDC_BOOL("control complete", success);

  if (success) {
    switch (xfer->setup->bRequest) {
      case CH34X_REQ_WRITE_REG:
        // register write request
        switch (tu_le16toh(xfer->setup->wValue)) {
          case CH34X_REG16_DIVISOR_PRESCALER:
            // baudrate
            p_cdc->line_coding.bit_rate = p_cdc->requested_line_coding.bit_rate;
            break;

          case CH32X_REG16_LCR2_LCR:
            // data format
            p_cdc->line_coding.stop_bits = p_cdc->requested_line_coding.stop_bits;
            p_cdc->line_coding.parity    = p_cdc->requested_line_coding.parity;
            p_cdc->line_coding.data_bits = p_cdc->requested_line_coding.data_bits;
            break;

          default: break;
        }
        break;

      case CH34X_REQ_MODEM_CTRL:
        p_cdc->line_state = p_cdc->requested_line_state;
        break;

      default: break;
    }
  }

  xfer->complete_cb = p_cdc->user_control_cb;
  if (xfer->complete_cb) {
    xfer->complete_cb(xfer);
  }
}

static bool ch34x_set_data_format(cdch_interface_t * p_cdc, tuh_xfer_cb_t complete_cb, uintptr_t user_data) {
  p_cdc->user_control_cb = complete_cb;
  TU_ASSERT(ch34x_write_reg_data_format(p_cdc, complete_cb ? ch34x_internal_control_complete : NULL, user_data));

  return true;
}

static bool ch34x_set_baudrate(cdch_interface_t * p_cdc, tuh_xfer_cb_t complete_cb, uintptr_t user_data) {
  p_cdc->user_control_cb = complete_cb;
  TU_ASSERT(ch34x_write_reg_baudrate(p_cdc, complete_cb ? ch34x_internal_control_complete : NULL, user_data));

  return true;
}

static void ch34x_set_line_coding_stage1_complete(tuh_xfer_t * xfer) {
  // CH34x has only interface 0, because wIndex is used as payload and not for bInterfaceNumber
  uint8_t const itf_num = 0;
  set_line_coding_stage1_complete(xfer, itf_num,
                                  ch34x_write_reg_data_format,      // control request function to set data format
                                  ch34x_internal_control_complete); // control complete function to be called after request
}

// 2 stages: set baudrate (stage1) + set data format (stage2)
static bool ch34x_set_line_coding(cdch_interface_t * p_cdc, tuh_xfer_cb_t complete_cb, uintptr_t user_data) {
  return set_line_coding_sequence(p_cdc,
                                  ch34x_write_reg_baudrate,              // control request function to set baudrate
                                  ch34x_write_reg_data_format,           // control request function to set data format
                                  ch34x_set_line_coding_stage1_complete, // function to be called after stage 1 completed
                                  ch34x_internal_control_complete,       // control complete function to be called after request
                                  complete_cb, user_data);
}

static bool ch34x_set_modem_ctrl(cdch_interface_t * p_cdc, tuh_xfer_cb_t complete_cb, uintptr_t user_data) {
  p_cdc->user_control_cb = complete_cb;
  TU_ASSERT(ch34x_modem_ctrl_request(p_cdc, complete_cb ? ch34x_internal_control_complete : NULL, user_data));

  return true;
}

//------------- Enumeration -------------//

enum {
  CONFIG_CH34X_READ_VERSION = 0,
  CONFIG_CH34X_SERIAL_INIT,
  CONFIG_CH34X_SPECIAL_REG_WRITE,
  CONFIG_CH34X_FLOW_CONTROL,
  CONFIG_CH34X_MODEM_CONTROL,
  CONFIG_CH34X_COMPLETE
};

static bool ch34x_open(uint8_t daddr, tusb_desc_interface_t const * itf_desc, uint16_t max_len) {
  // CH34x Interface includes 1 vendor interface + 2 bulk + 1 interrupt endpoints
  TU_VERIFY(itf_desc->bNumEndpoints == 3);
  TU_VERIFY(sizeof(tusb_desc_interface_t) + 3 * sizeof(tusb_desc_endpoint_t) <= max_len);

  cdch_interface_t * p_cdc = make_new_itf(daddr, itf_desc);
  TU_VERIFY(p_cdc);

  p_cdc->serial_drid = SERIAL_DRIVER_CH34X;

  tusb_desc_endpoint_t const * desc_ep = (tusb_desc_endpoint_t const *) tu_desc_next(itf_desc);

  // data endpoints expected to be in pairs
  TU_ASSERT(open_ep_stream_pair(p_cdc, desc_ep));
  desc_ep += 2;

  // Interrupt endpoint: not used for now
  TU_ASSERT(TUSB_DESC_ENDPOINT == tu_desc_type(desc_ep) &&
            TUSB_XFER_INTERRUPT == desc_ep->bmAttributes.xfer);
  TU_ASSERT(tuh_edpt_open(daddr, desc_ep));
  p_cdc->ep_notif = desc_ep->bEndpointAddress;

  return true;
}

static void ch34x_process_config(tuh_xfer_t* xfer) {
  uintptr_t const state = xfer->user_data;
  // CH34x has only interface 0, because wIndex is used as payload and not for bInterfaceNumber
  uint8_t const itf_num = 0;
  uint8_t const idx = tuh_cdc_itf_get_index(xfer->daddr, itf_num);
  cdch_interface_t * p_cdc = get_itf(idx);
  TU_ASSERT_COMPLETE(p_cdc && xfer->result == XFER_RESULT_SUCCESS);
  uint8_t buffer[2]; // TODO remove

  switch (state) {
    case CONFIG_CH34X_READ_VERSION:
      p_cdc->user_control_cb = ch34x_process_config; // set once for whole process config
      TU_ASSERT_COMPLETE(ch34x_control_in(p_cdc, CH34X_REQ_READ_VERSION, 0, 0, buffer, 2,
                                          ch34x_process_config, CONFIG_CH34X_SERIAL_INIT));
      break;

    case CONFIG_CH34X_SERIAL_INIT: {
      // handle version read data, set CH34x line coding (incl. baudrate)
      uint8_t const version = xfer->buffer[0];
      TU_LOG_P_CDC("Chip Version = 0x%02x", version);
      // only versions >= 0x30 are tested, below 0x30 seems having other programming
      // see drivers from WCH vendor, Linux kernel and FreeBSD
      TU_ASSERT_COMPLETE(version >= 0x30);
      // init CH34x with line coding
      p_cdc->requested_line_coding = (cdc_line_coding_t) CFG_TUH_CDC_LINE_CODING_ON_ENUM_CH34X;
      uint16_t const div_ps = ch34x_get_divisor_prescaler(p_cdc);
      TU_ASSERT_COMPLETE(div_ps);
      uint8_t const lcr = ch34x_get_lcr(p_cdc);
      TU_ASSERT_COMPLETE(lcr);
      TU_ASSERT_COMPLETE(ch34x_control_out(p_cdc, CH34X_REQ_SERIAL_INIT, tu_u16(lcr, 0x9c), div_ps,
                                           ch34x_process_config, CONFIG_CH34X_SPECIAL_REG_WRITE));
      break;
    }

    case CONFIG_CH34X_SPECIAL_REG_WRITE:
      // overtake line coding and do special reg write, purpose unknown, overtaken from WCH driver
      p_cdc->line_coding = (cdc_line_coding_t) CFG_TUH_CDC_LINE_CODING_ON_ENUM_CH34X;
      TU_ASSERT_COMPLETE(ch34x_write_reg(p_cdc, TU_U16(CH341_REG_0x0F, CH341_REG_0x2C), 0x0007,
                                         ch34x_process_config, CONFIG_CH34X_FLOW_CONTROL));
      break;

    case CONFIG_CH34X_FLOW_CONTROL:
      // no hardware flow control
      TU_ASSERT_COMPLETE(ch34x_write_reg(p_cdc, TU_U16(CH341_REG_0x27, CH341_REG_0x27), 0x0000,
                                         ch34x_process_config, CONFIG_CH34X_MODEM_CONTROL));
      break;

    case CONFIG_CH34X_MODEM_CONTROL:
      #ifdef LINE_CONTROL_ON_ENUM
        p_cdc->requested_line_state.all = LINE_CONTROL_ON_ENUM;
        TU_ASSERT_COMPLETE(ch34x_modem_ctrl_request(p_cdc, ch34x_internal_control_complete,
                                                    CONFIG_CH34X_COMPLETE));
        break;
      #else
        TU_ATTR_FALLTHROUGH;
      #endif

    case CONFIG_CH34X_COMPLETE:
      set_config_complete(idx, 0, true);
      break;

    default:
      set_config_complete(idx, 0, false);
      break;
  }
}

//------------- Helper -------------//

// calculate divisor and prescaler for baudrate, return it as 16-bit combined value
static uint16_t ch34x_get_divisor_prescaler(cdch_interface_t * p_cdc) {
  uint32_t const baval = p_cdc->requested_line_coding.bit_rate;
  uint8_t a;
  uint8_t b;
  uint32_t c;

  TU_VERIFY(baval != 0 && baval <= 2000000, 0);
  switch (baval) {
    case 921600:
      a = 0xf3;
      b = 7;
      break;

    case 307200:
      a = 0xd9;
      b = 7;
      break;

    default:
      if (baval > 6000000 / 255) {
        b = 3;
        c = 6000000;
      } else if (baval > 750000 / 255) {
        b = 2;
        c = 750000;
      } else if (baval > 93750 / 255) {
        b = 1;
        c = 93750;
      } else {
        b = 0;
        c = 11719;
      }
      a = (uint8_t) (c / baval);
      if (a == 0 || a == 0xFF) {
        return 0;
      }
      if ((c / a - baval) > (baval - c / (a + 1))) {
        a++;
      }
      a = (uint8_t) (256 - a);
      break;
  }

  // reg divisor = a, reg prescaler = b
  // According to linux code we need to set bit 7 of UCHCOM_REG_BPS_PRE,
  // otherwise the chip will buffer data.
  return (uint16_t) ((uint16_t)a << 8 | 0x80 | b);
}

// calculate lcr value from data coding
static uint8_t ch34x_get_lcr(cdch_interface_t * p_cdc) {
  uint8_t const stop_bits = p_cdc->requested_line_coding.stop_bits;
  uint8_t const parity    = p_cdc->requested_line_coding.parity;
  uint8_t const data_bits = p_cdc->requested_line_coding.data_bits;

  uint8_t lcr = CH34X_LCR_ENABLE_RX | CH34X_LCR_ENABLE_TX;
  TU_VERIFY(data_bits >= 5 && data_bits <= 8);
  lcr |= (uint8_t) (data_bits - 5);

  switch(parity) {
    case CDC_LINE_CODING_PARITY_NONE:
      break;

    case CDC_LINE_CODING_PARITY_ODD:
      lcr |= CH34X_LCR_ENABLE_PAR;
      break;

    case CDC_LINE_CODING_PARITY_EVEN:
      lcr |= CH34X_LCR_ENABLE_PAR | CH34X_LCR_PAR_EVEN;
      break;

    case CDC_LINE_CODING_PARITY_MARK:
      lcr |= CH34X_LCR_ENABLE_PAR | CH34X_LCR_MARK_SPACE;
      break;

    case CDC_LINE_CODING_PARITY_SPACE:
      lcr |= CH34X_LCR_ENABLE_PAR | CH34X_LCR_MARK_SPACE | CH34X_LCR_PAR_EVEN;
      break;

    default: break;
  }

  // 1.5 stop bits not supported
  TU_VERIFY(stop_bits != CDC_LINE_CODING_STOP_BITS_1_5);
  if (stop_bits == CDC_LINE_CODING_STOP_BITS_2) {
    lcr |= CH34X_LCR_STOP_BITS_2;
  }

  return lcr;
}

#endif // CFG_TUH_CDC_CH34X

//--------------------------------------------------------------------+
// PL2303
//--------------------------------------------------------------------+
#if CFG_TUH_CDC_PL2303

static int8_t pl2303_detect_type(cdch_interface_t * p_cdc, uint8_t step,
                                 tuh_xfer_cb_t complete_cb, uintptr_t user_data);
static bool pl2303_encode_baud_rate(cdch_interface_t * p_cdc, uint8_t buf[PL2303_LINE_CODING_BAUDRATE_BUFSIZE]);

//------------- Control Request -------------//

static bool pl2303_set_request(cdch_interface_t * p_cdc, uint8_t request, uint8_t requesttype,
                               uint16_t value, uint16_t index, uint8_t * buffer, uint16_t length,
                               tuh_xfer_cb_t complete_cb, uintptr_t user_data) {
  tusb_control_request_t const request_setup = {
    .bmRequestType = requesttype,
    .bRequest      = request,
    .wValue        = tu_htole16(value),
    .wIndex        = tu_htole16(index),
    .wLength       = tu_htole16(length)
  };

  // use usbh enum buf since application variable does not live long enough
  uint8_t * enum_buf = NULL;

  if (buffer && length > 0) {
    enum_buf = usbh_get_enum_buf();
    if (request_setup.bmRequestType_bit.direction == TUSB_DIR_OUT) {
      tu_memcpy_s(enum_buf, CFG_TUH_ENUMERATION_BUFSIZE, buffer, length);
    }
  }

  tuh_xfer_t xfer = {
    .daddr       = p_cdc->daddr,
    .ep_addr     = 0,
    .setup       = &request_setup,
    .buffer      = enum_buf,
    .complete_cb = complete_cb,
    .user_data   = user_data
  };

  return tuh_control_xfer(&xfer);
}

static bool pl2303_vendor_read(cdch_interface_t * p_cdc, uint16_t value, uint8_t * buf,
                               tuh_xfer_cb_t complete_cb, uintptr_t user_data)
{
  uint8_t request = p_cdc->pl2303.serial_private.type == &pl2303_type_data[TYPE_HXN] ?
                    PL2303_VENDOR_READ_NREQUEST : PL2303_VENDOR_READ_REQUEST;

  return pl2303_set_request(p_cdc, request, PL2303_VENDOR_READ_REQUEST_TYPE, value, 0, buf, 1, complete_cb, user_data);
}

static bool pl2303_vendor_write(cdch_interface_t * p_cdc, uint16_t value, uint16_t index,
                                tuh_xfer_cb_t complete_cb, uintptr_t user_data)
{
  uint8_t request = p_cdc->pl2303.serial_private.type == &pl2303_type_data[TYPE_HXN] ?
                    PL2303_VENDOR_WRITE_NREQUEST : PL2303_VENDOR_WRITE_REQUEST;

  return pl2303_set_request(p_cdc, request, PL2303_VENDOR_WRITE_REQUEST_TYPE, value, index, NULL, 0, complete_cb, user_data);
}

static inline bool pl2303_supports_hx_status(cdch_interface_t * p_cdc, tuh_xfer_cb_t complete_cb, uintptr_t user_data)
{
  uint8_t buf;

  return pl2303_set_request(p_cdc, PL2303_VENDOR_READ_REQUEST, PL2303_VENDOR_READ_REQUEST_TYPE, PL2303_READ_TYPE_HX_STATUS, 0,
                            &buf, 1, complete_cb, user_data);
}

static inline bool pl2303_set_control_lines(cdch_interface_t * p_cdc, tuh_xfer_cb_t complete_cb, uintptr_t user_data)
{
  // PL2303 has the same bit coding
  return pl2303_set_request(p_cdc, PL2303_SET_CONTROL_REQUEST, PL2303_SET_CONTROL_REQUEST_TYPE,
                            p_cdc->requested_line_state.all, 0, NULL, 0, complete_cb, user_data);
}

//static bool pl2303_get_line_request(cdch_interface_t * p_cdc, uint8_t buf[PL2303_LINE_CODING_BUFSIZE])
//{
//  return pl2303_set_request(p_cdc, PL2303_GET_LINE_REQUEST, PL2303_GET_LINE_REQUEST_TYPE, 0, 0, buf, PL2303_LINE_CODING_BUFSIZE);
//}

static bool pl2303_set_line_request(cdch_interface_t * p_cdc, tuh_xfer_cb_t complete_cb, uintptr_t user_data) {
  // the caller has to precheck, that the new line coding different than the current, else false returned
  uint8_t buf[PL2303_LINE_CODING_BUFSIZE];
  /*
   * Some PL2303 are known to lose bytes if you change serial settings
   * even to the same values as before. Thus we actually need to filter
   * in this specific case.
   */
  TU_VERIFY(p_cdc->requested_line_coding.data_bits != p_cdc->line_coding.data_bits ||
            p_cdc->requested_line_coding.stop_bits != p_cdc->line_coding.stop_bits ||
            p_cdc->requested_line_coding.parity    != p_cdc->line_coding.parity    ||
            p_cdc->requested_line_coding.bit_rate  != p_cdc->line_coding.bit_rate );

  /* For reference buf[6] data bits value */
  TU_VERIFY(p_cdc->requested_line_coding.data_bits >= 5 && p_cdc->requested_line_coding.data_bits <= 8, 0);
  buf[6] = p_cdc->requested_line_coding.data_bits;

  /* For reference buf[0]:buf[3] baud rate value */
  TU_VERIFY(pl2303_encode_baud_rate(p_cdc, &buf[0]));

  /* For reference buf[4]=0 is 1 stop bits */
  /* For reference buf[4]=1 is 1.5 stop bits */
  /* For reference buf[4]=2 is 2 stop bits */
  buf[4] = p_cdc->requested_line_coding.stop_bits; // PL2303 has the same coding

  /* For reference buf[5]=0 is none parity */
  /* For reference buf[5]=1 is odd parity */
  /* For reference buf[5]=2 is even parity */
  /* For reference buf[5]=3 is mark parity */
  /* For reference buf[5]=4 is space parity */
  buf[5] = p_cdc->requested_line_coding.parity; // PL2303 has the same coding

  return pl2303_set_request(p_cdc, PL2303_SET_LINE_REQUEST, PL2303_SET_LINE_REQUEST_TYPE, 0, 0,
                            buf, PL2303_LINE_CODING_BUFSIZE, complete_cb, user_data);
}

//static bool pl2303_set_break(cdch_interface_t * p_cdc, bool enable)
//{
//  uint16_t state = enable ? PL2303_BREAK_ON : PL2303_BREAK_OFF;
//  return pl2303_set_request(p_cdc, PL2303_BREAK_REQUEST, PL2303_BREAK_REQUEST_TYPE, state, 0, NULL, 0);
//}

static inline int pl2303_clear_halt(cdch_interface_t * p_cdc, uint8_t endp, tuh_xfer_cb_t complete_cb, uintptr_t user_data)
{
  /* we don't care if it wasn't halted first. in fact some devices
   * (like some ibmcam model 1 units) seem to expect hosts to make
   * this request for iso endpoints, which can't halt!
   */
  return pl2303_set_request(p_cdc, TUSB_REQ_CLEAR_FEATURE, PL2303_CLEAR_HALT_REQUEST_TYPE, TUSB_REQ_FEATURE_EDPT_HALT, endp,
                            NULL, 0, complete_cb, user_data);
}

//------------- Driver API -------------//

// internal control complete to update state such as line state, encoding
static void pl2303_internal_control_complete(tuh_xfer_t * xfer) {
  // PL2303 has only interface 0, because wIndex is used as payload and not for bInterfaceNumber
  uint8_t const itf_num = 0;
  uint8_t idx = tuh_cdc_itf_get_index(xfer->daddr, itf_num);
  cdch_interface_t * p_cdc = get_itf(idx);
  TU_ASSERT(p_cdc,);
  bool const success = (xfer->result == XFER_RESULT_SUCCESS);
  TU_LOG_P_CDC_BOOL("control complete", success);

  if (success) {
    if (xfer->setup->bRequest == PL2303_SET_LINE_REQUEST &&
         xfer->setup->bmRequestType == PL2303_SET_LINE_REQUEST_TYPE) {
      p_cdc->line_coding = p_cdc->requested_line_coding;
    }
    if (xfer->setup->bRequest == PL2303_SET_CONTROL_REQUEST &&
         xfer->setup->bmRequestType == PL2303_SET_CONTROL_REQUEST_TYPE) {
      p_cdc->line_state = p_cdc->requested_line_state;
    }
  }

  xfer->complete_cb = p_cdc->user_control_cb;
  if (xfer->complete_cb) {
    xfer->complete_cb(xfer);
  }
}

static bool pl2303_set_line_coding(cdch_interface_t * p_cdc, tuh_xfer_cb_t complete_cb, uintptr_t user_data) {
  p_cdc->user_control_cb = complete_cb;
  TU_ASSERT(pl2303_set_line_request(p_cdc, complete_cb ? pl2303_internal_control_complete : NULL, user_data));

  return true;
}

static bool pl2303_set_data_format(cdch_interface_t * p_cdc, tuh_xfer_cb_t complete_cb, uintptr_t user_data) {
  p_cdc->requested_line_coding.bit_rate = p_cdc->line_coding.bit_rate;
  p_cdc->user_control_cb = complete_cb;
  TU_ASSERT(pl2303_set_line_request(p_cdc, complete_cb ? pl2303_internal_control_complete : NULL, user_data));

  return true;
}

static bool pl2303_set_baudrate(cdch_interface_t * p_cdc, tuh_xfer_cb_t complete_cb, uintptr_t user_data) {
  p_cdc->requested_line_coding.stop_bits = p_cdc->line_coding.stop_bits;
  p_cdc->requested_line_coding.parity    = p_cdc->line_coding.parity;
  p_cdc->requested_line_coding.data_bits = p_cdc->line_coding.data_bits;
  p_cdc->user_control_cb = complete_cb;
  TU_ASSERT(pl2303_set_line_request(p_cdc, complete_cb ? pl2303_internal_control_complete : NULL, user_data));

  return true;
}

static bool pl2303_set_modem_ctrl(cdch_interface_t * p_cdc, tuh_xfer_cb_t complete_cb, uintptr_t user_data) {
  // PL2303 has the same bit coding
  p_cdc->user_control_cb = complete_cb;
  TU_ASSERT(pl2303_set_control_lines(p_cdc, complete_cb ? pl2303_internal_control_complete : NULL, user_data));

  return true;
}

//------------- Enumeration -------------//

enum {
  CONFIG_PL2303_GET_DESC = 0,
  CONFIG_PL2303_DETECT_TYPE,
  CONFIG_PL2303_READ1,
  CONFIG_PL2303_WRITE1,
  CONFIG_PL2303_READ2,
  CONFIG_PL2303_READ3,
  CONFIG_PL2303_READ4,
  CONFIG_PL2303_WRITE2,
  CONFIG_PL2303_READ5,
  CONFIG_PL2303_READ6,
  CONFIG_PL2303_WRITE3,
  CONFIG_PL2303_WRITE4,
  CONFIG_PL2303_WRITE5,
  CONFIG_PL2303_RESET_ENDP1,
  CONFIG_PL2303_RESET_ENDP2,
  CONFIG_PL2303_LINE_CODING,
  CONFIG_PL2303_MODEM_CONTROL,
  CONFIG_PL2303_FLOW_CTRL_READ,
  CONFIG_PL2303_FLOW_CTRL_WRITE,
  CONFIG_PL2303_COMPLETE
};

static bool pl2303_open(uint8_t daddr, tusb_desc_interface_t const * itf_desc, uint16_t max_len) {
  // PL2303 Interface includes 1 vendor interface + 1 interrupt endpoints + 2 bulk
  TU_VERIFY(itf_desc->bNumEndpoints == 3);
  TU_VERIFY(sizeof(tusb_desc_interface_t) + 3 * sizeof(tusb_desc_endpoint_t) <= max_len);

  cdch_interface_t * p_cdc = make_new_itf(daddr, itf_desc);
  TU_VERIFY(p_cdc);

  p_cdc->serial_drid = SERIAL_DRIVER_PL2303;
  p_cdc->pl2303.serial_private.quirks = 0;
  p_cdc->pl2303.supports_hx_status = false;

  tusb_desc_endpoint_t const * desc_ep = (tusb_desc_endpoint_t const * ) tu_desc_next(itf_desc);

  // Interrupt endpoint: not used for now
  TU_ASSERT(TUSB_DESC_ENDPOINT == tu_desc_type(desc_ep) &&
            TUSB_XFER_INTERRUPT == desc_ep->bmAttributes.xfer);
  TU_ASSERT(tuh_edpt_open(daddr, desc_ep));
  p_cdc->ep_notif = desc_ep->bEndpointAddress;
  desc_ep += 1;

  // data endpoints expected to be in pairs
  TU_ASSERT(open_ep_stream_pair(p_cdc, desc_ep));

  return true;
}

static void pl2303_process_config(tuh_xfer_t * xfer) {
  uintptr_t const state = xfer->user_data;
  // PL2303 has only interface 0, because wIndex is used as payload and not for bInterfaceNumber
  uint8_t const itf_num = 0;
  uint8_t const idx = tuh_cdc_itf_get_index(xfer->daddr, itf_num);
  cdch_interface_t * p_cdc = get_itf(idx);
  // state CONFIG_PL2303_READ1 may have no success due to expected stall by pl2303_supports_hx_status()
  TU_ASSERT_COMPLETE(p_cdc && (xfer->result == XFER_RESULT_SUCCESS || xfer->user_data == CONFIG_PL2303_READ1));
  uint8_t buf;
  int8_t type;

  switch (state) {

    // from here sequence overtaken from Linux Kernel function pl2303_startup()
    case CONFIG_PL2303_GET_DESC:
      p_cdc->user_control_cb = pl2303_process_config; // set once for whole process config
      // get device descriptor
      TU_ASSERT_COMPLETE(tuh_descriptor_get_device(xfer->daddr, &desc_dev, sizeof(tusb_desc_device_t),
                                                   pl2303_process_config, CONFIG_PL2303_DETECT_TYPE));
      break;

    case CONFIG_PL2303_DETECT_TYPE:
      // get type and quirks (step 1)
      type = pl2303_detect_type (p_cdc, 1, pl2303_process_config, CONFIG_PL2303_READ1); // step 1
      TU_ASSERT_COMPLETE(type!=PL2303_DETECT_TYPE_FAILED);
      if (type == PL2303_SUPPORTS_HX_STATUS_TRIGGERED) {
        break;
      } // else: no transfer triggered and continue with CONFIG_PL2303_READ1
      TU_ATTR_FALLTHROUGH;

    case CONFIG_PL2303_READ1:
      // get supports_hx_status, type and quirks (step 2), do special read
      p_cdc->pl2303.supports_hx_status = ( // will not be true, if coming directly from previous case
                                           xfer->user_data == CONFIG_PL2303_READ1 && xfer->result == XFER_RESULT_SUCCESS );
      type = pl2303_detect_type (p_cdc, 2, NULL, 0); // step 2 now with supports_hx_status
      TU_ASSERT_COMPLETE(type!=PL2303_DETECT_TYPE_FAILED);
      p_cdc->pl2303.serial_private.type = &pl2303_type_data[type];
      p_cdc->pl2303.serial_private.quirks |= p_cdc->pl2303.serial_private.type->quirks;
      #if CFG_TUSB_DEBUG >= CFG_TUH_CDC_LOG_LEVEL && 0 // can be activated if necessary
        TU_LOG_P_CDC("bDeviceClass = 0x%02x bMaxPacketSize0 = %u bcdUSB = 0x%04x bcdDevice = 0x%04x",
                     desc_dev->bDeviceClass, desc_dev->bMaxPacketSize0,
                     desc_dev->bcdUSB, desc_dev->bcdDevice );
        uint16_t vid, pid;
        TU_ASSERT_COMPLETE(tuh_vid_pid_get(p_cdc->daddr, &vid, &pid));
        TU_LOG_P_CDC("vid = 0x%04x pid = 0x%04x supports_hx_status = %u type = %s quirks = %u",
                     vid, pid, p_cdc->pl2303.supports_hx_status,
                     p_cdc->pl2303.serial_private.type->name, p_cdc->pl2303.serial_private.quirks);
      #endif
      // purpose unknown, overtaken from Linux Kernel driver
      if (p_cdc->pl2303.serial_private.type != &pl2303_type_data[TYPE_HXN]) {
        TU_ASSERT_COMPLETE(pl2303_vendor_read(p_cdc, 0x8484, &buf, pl2303_process_config, CONFIG_PL2303_WRITE1));
        break;
      } // else: continue with next step
      TU_ATTR_FALLTHROUGH;

    case CONFIG_PL2303_WRITE1:
      // purpose unknown, overtaken from Linux Kernel driver
      if (p_cdc->pl2303.serial_private.type != &pl2303_type_data[TYPE_HXN]) {
        TU_ASSERT_COMPLETE(pl2303_vendor_write(p_cdc, 0x0404, 0, pl2303_process_config, CONFIG_PL2303_READ2));
        break;
      } // else: continue with next step
      TU_ATTR_FALLTHROUGH;

    case CONFIG_PL2303_READ2:
      // purpose unknown, overtaken from Linux Kernel driver
      if (p_cdc->pl2303.serial_private.type != &pl2303_type_data[TYPE_HXN]) {
        TU_ASSERT_COMPLETE(pl2303_vendor_read(p_cdc, 0x8484, &buf, pl2303_process_config, CONFIG_PL2303_READ3));
        break;
      } // else: continue with next step
      TU_ATTR_FALLTHROUGH;

    case CONFIG_PL2303_READ3:
      // purpose unknown, overtaken from Linux Kernel driver
      if (p_cdc->pl2303.serial_private.type != &pl2303_type_data[TYPE_HXN]) {
        TU_ASSERT_COMPLETE(pl2303_vendor_read(p_cdc, 0x8383, &buf, pl2303_process_config, CONFIG_PL2303_READ4));
        break;
      } // else: continue with next step
      TU_ATTR_FALLTHROUGH;

    case CONFIG_PL2303_READ4:
      // purpose unknown, overtaken from Linux Kernel driver
      if (p_cdc->pl2303.serial_private.type != &pl2303_type_data[TYPE_HXN]) {
        TU_ASSERT_COMPLETE(pl2303_vendor_read(p_cdc, 0x8484, &buf, pl2303_process_config, CONFIG_PL2303_WRITE2));
        break;
      } // else: continue with next step
      TU_ATTR_FALLTHROUGH;

    case CONFIG_PL2303_WRITE2:
      // purpose unknown, overtaken from Linux Kernel driver
      if (p_cdc->pl2303.serial_private.type != &pl2303_type_data[TYPE_HXN]) {
        TU_ASSERT_COMPLETE(pl2303_vendor_write(p_cdc, 0x0404, 1, pl2303_process_config, CONFIG_PL2303_READ5));
        break;
      } // else: continue with next step
      TU_ATTR_FALLTHROUGH;

    case CONFIG_PL2303_READ5:
      // purpose unknown, overtaken from Linux Kernel driver
      if (p_cdc->pl2303.serial_private.type != &pl2303_type_data[TYPE_HXN]) {
        TU_ASSERT_COMPLETE(pl2303_vendor_read(p_cdc, 0x8484, &buf, pl2303_process_config, CONFIG_PL2303_READ6));
        break;
      } // else: continue with next step
      TU_ATTR_FALLTHROUGH;

    case CONFIG_PL2303_READ6:
      // purpose unknown, overtaken from Linux Kernel driver
      if (p_cdc->pl2303.serial_private.type != &pl2303_type_data[TYPE_HXN]) {
        TU_ASSERT_COMPLETE(pl2303_vendor_read(p_cdc, 0x8383, &buf, pl2303_process_config, CONFIG_PL2303_WRITE3));
        break;
      } // else: continue with next step
      TU_ATTR_FALLTHROUGH;

    case CONFIG_PL2303_WRITE3:
      // purpose unknown, overtaken from Linux Kernel driver
      if (p_cdc->pl2303.serial_private.type != &pl2303_type_data[TYPE_HXN]) {
        TU_ASSERT_COMPLETE(pl2303_vendor_write(p_cdc, 0, 1, pl2303_process_config, CONFIG_PL2303_WRITE4));
        break;
      } // else: continue with next step
      TU_ATTR_FALLTHROUGH;

    case CONFIG_PL2303_WRITE4:
      // purpose unknown, overtaken from Linux Kernel driver
      if (p_cdc->pl2303.serial_private.type != &pl2303_type_data[TYPE_HXN]) {
        TU_ASSERT_COMPLETE(pl2303_vendor_write(p_cdc, 1, 0, pl2303_process_config, CONFIG_PL2303_WRITE5));
        break;
      } // else: continue with next step
      TU_ATTR_FALLTHROUGH;

    case CONFIG_PL2303_WRITE5:
      // purpose unknown, overtaken from Linux Kernel driver
      if (p_cdc->pl2303.serial_private.type != &pl2303_type_data[TYPE_HXN]) {
        if (p_cdc->pl2303.serial_private.quirks & PL2303_QUIRK_LEGACY) {
          TU_ASSERT_COMPLETE(pl2303_vendor_write(p_cdc, 2, 0x24, pl2303_process_config, CONFIG_PL2303_RESET_ENDP1));
        } else {
          TU_ASSERT_COMPLETE(pl2303_vendor_write(p_cdc, 2, 0x44, pl2303_process_config, CONFIG_PL2303_RESET_ENDP1));
        }
        break;
      } // else: continue with next step
      TU_ATTR_FALLTHROUGH;

    // from here sequence overtaken from Linux Kernel function pl2303_open()
    case CONFIG_PL2303_RESET_ENDP1:
      // step 1
      if (p_cdc->pl2303.serial_private.quirks & PL2303_QUIRK_LEGACY) {
        TU_ASSERT_COMPLETE(pl2303_clear_halt(p_cdc, PL2303_OUT_EP, pl2303_process_config, CONFIG_PL2303_RESET_ENDP2));
      } else {
        /* reset upstream data pipes */
        if (p_cdc->pl2303.serial_private.type == &pl2303_type_data[TYPE_HXN]) {
          TU_ASSERT_COMPLETE(pl2303_vendor_write(p_cdc, PL2303_HXN_RESET_REG, // skip CONFIG_PL2303_RESET_ENDP2, no 2nd step
                                        PL2303_HXN_RESET_UPSTREAM_PIPE | PL2303_HXN_RESET_DOWNSTREAM_PIPE,
                                        pl2303_process_config, CONFIG_PL2303_LINE_CODING));
        } else {
          pl2303_vendor_write(p_cdc, 8, 0, pl2303_process_config, CONFIG_PL2303_RESET_ENDP2);
        }
      }
      break;

    case CONFIG_PL2303_RESET_ENDP2:
      // step 2
      if (p_cdc->pl2303.serial_private.quirks & PL2303_QUIRK_LEGACY) {
        TU_ASSERT_COMPLETE(pl2303_clear_halt(p_cdc, PL2303_IN_EP, pl2303_process_config, CONFIG_PL2303_LINE_CODING));
      } else {
        /* reset upstream data pipes */
        if (p_cdc->pl2303.serial_private.type == &pl2303_type_data[TYPE_HXN]) {
          // here nothing to do, only structure of previous step overtaken for better reading and comparison
        } else {
          TU_ASSERT_COMPLETE(pl2303_vendor_write(p_cdc, 9, 0, pl2303_process_config, CONFIG_PL2303_LINE_CODING));
        }
      }
      break;

    // from here sequence overtaken from Linux Kernel function pl2303_set_termios()
    // unnecessary pl2303_get_line_request() is skipped due to a stall
    case CONFIG_PL2303_LINE_CODING:
      #ifdef CFG_TUH_CDC_LINE_CODING_ON_ENUM
        p_cdc->requested_line_coding = (cdc_line_coding_t) CFG_TUH_CDC_LINE_CODING_ON_ENUM;
        TU_ASSERT_COMPLETE( pl2303_set_line_request(p_cdc, pl2303_internal_control_complete, CONFIG_PL2303_MODEM_CONTROL));
        break;
      #else
        TU_ATTR_FALLTHROUGH;
      #endif

    case CONFIG_PL2303_MODEM_CONTROL:
      #ifdef LINE_CONTROL_ON_ENUM
        p_cdc->requested_line_state.all = LINE_CONTROL_ON_ENUM;
        TU_ASSERT_COMPLETE(pl2303_set_control_lines(p_cdc, pl2303_internal_control_complete, CONFIG_PL2303_FLOW_CTRL_READ));
        break;
      #else
        TU_ATTR_FALLTHROUGH;
      #endif

    case CONFIG_PL2303_FLOW_CTRL_READ:
      // read flow control register for modify & write back in next step
      if (p_cdc->pl2303.serial_private.type == &pl2303_type_data[TYPE_HXN]) {
        TU_ASSERT_COMPLETE(pl2303_vendor_read(p_cdc, PL2303_HXN_FLOWCTRL_REG, &buf, pl2303_process_config,
                                              CONFIG_PL2303_FLOW_CTRL_WRITE));
      } else {
        TU_ASSERT_COMPLETE(pl2303_vendor_read(p_cdc, 0, &buf, pl2303_process_config, CONFIG_PL2303_FLOW_CTRL_WRITE));
      }
      break;

    case CONFIG_PL2303_FLOW_CTRL_WRITE:
      // no flow control
      buf = xfer->buffer[0];
      if (p_cdc->pl2303.serial_private.type == &pl2303_type_data[TYPE_HXN]) {
        buf &= (uint8_t) ~PL2303_HXN_FLOWCTRL_MASK;
        buf |= PL2303_HXN_FLOWCTRL_NONE;
        TU_ASSERT_COMPLETE(pl2303_vendor_write(p_cdc, PL2303_HXN_FLOWCTRL_REG, buf, pl2303_process_config,
                                               CONFIG_PL2303_COMPLETE));
      } else {
        buf &= (uint8_t) ~PL2303_FLOWCTRL_MASK;
        TU_ASSERT_COMPLETE(pl2303_vendor_write(p_cdc, 0, buf, pl2303_process_config, CONFIG_PL2303_COMPLETE));
      }
      break;

    case CONFIG_PL2303_COMPLETE:
      set_config_complete(idx, 0, true);
      break;

    default:
      set_config_complete(idx, 0, false);
      break;
  }
}

//------------- Helper -------------//

static int8_t pl2303_detect_type(cdch_interface_t * p_cdc, uint8_t step,
                                 tuh_xfer_cb_t complete_cb, uintptr_t user_data )
{
  /*
   * Legacy PL2303H, variants 0 and 1 (difference unknown).
   */
  if (desc_dev->bDeviceClass == 0x02) {
    return TYPE_H;    /* variant 0 */
  }

  if (desc_dev->bMaxPacketSize0 != 0x40) {
    if (desc_dev->bDeviceClass == 0x00 || desc_dev->bDeviceClass == 0xff) {
      return TYPE_H;  /* variant 1 */
    }
    return TYPE_H;    /* variant 0 */
  }

  switch (desc_dev->bcdUSB) {
    case 0x101:
      /* USB 1.0.1? Let's assume they meant 1.1... */
      TU_ATTR_FALLTHROUGH;
    case 0x110:
      switch (desc_dev->bcdDevice) {
        case 0x300:
          return TYPE_HX;
        case 0x400:
          return TYPE_HXD;
        default:
          return TYPE_HX;
      }
      break;
    case 0x200:
      switch (desc_dev->bcdDevice) {
        case 0x100: /* GC */
        case 0x105:
          return TYPE_HXN;
        case 0x300: /* GT / TA */
          if (step == 1) {
            // step 1 trigger pl2303_supports_hx_status() request
            TU_ASSERT(pl2303_supports_hx_status (p_cdc, complete_cb, user_data), PL2303_DETECT_TYPE_FAILED);
            return PL2303_SUPPORTS_HX_STATUS_TRIGGERED;
          } else {
            // step 2 use supports_hx_status
            if (p_cdc->pl2303.supports_hx_status) {
              return TYPE_TA;
            }
          }
          TU_ATTR_FALLTHROUGH;
        case 0x305:
        case 0x400: /* GL */
        case 0x405:
          return TYPE_HXN;
        case 0x500: /* GE / TB */
          if (step == 1) {
            // step 1 trigger pl2303_supports_hx_status() request
            TU_ASSERT(pl2303_supports_hx_status (p_cdc, complete_cb, user_data), PL2303_DETECT_TYPE_FAILED);
            return PL2303_SUPPORTS_HX_STATUS_TRIGGERED;
          } else {
            // step 2 use supports_hx_status
            if (p_cdc->pl2303.supports_hx_status) {
              return TYPE_TB;
            }
          }
          TU_ATTR_FALLTHROUGH;
        case 0x505:
        case 0x600: /* GS */
        case 0x605:
        case 0x700: /* GR */
        case 0x705:
          return TYPE_HXN;
        default:
          break;
      }
      break;
    default: break;
  }

  TU_LOG_P_CDC("unknown device type bcdUSB = 0x%04x", desc_dev->bcdUSB);

  return PL2303_DETECT_TYPE_FAILED;
}

/*
 * Returns the nearest supported baud rate that can be set directly without
 * using divisors.
 */
static uint32_t pl2303_get_supported_baud_rate(uint32_t baud)
{
  static const uint32_t baud_sup[] = {
    75, 150, 300, 600, 1200, 1800, 2400, 3600, 4800, 7200, 9600,
    14400, 19200, 28800, 38400, 57600, 115200, 230400, 460800,
    614400, 921600, 1228800, 2457600, 3000000, 6000000
  };

  uint8_t i;
  for (i = 0; i < TU_ARRAY_SIZE(baud_sup); ++i) {
    if (baud_sup[i] > baud) {
      break;
    }
  }

  if (i == TU_ARRAY_SIZE(baud_sup)) {
    baud = baud_sup[i - 1];
  } else if (i > 0 && (baud_sup[i] - baud) > (baud - baud_sup[i - 1])) {
    baud = baud_sup[i - 1];
  } else {
    baud = baud_sup[i];
  }

  return baud;
}

/*
 * NOTE: If unsupported baud rates are set directly, the PL2303 seems to
 *       use 9600 baud.
 */
static uint32_t pl2303_encode_baud_rate_direct(uint8_t buf[PL2303_LINE_CODING_BAUDRATE_BUFSIZE], uint32_t baud)
{
  uint32_t baud_le = tu_htole32(baud);
  buf[0] = (uint8_t) ( baud_le        & 0xff);
  buf[1] = (uint8_t) ((baud_le >>  8) & 0xff);
  buf[2] = (uint8_t) ((baud_le >> 16) & 0xff);
  buf[3] = (uint8_t) ((baud_le >> 24) & 0xff);

  return baud;
}

static uint32_t pl2303_encode_baud_rate_divisor(uint8_t buf[PL2303_LINE_CODING_BAUDRATE_BUFSIZE], uint32_t baud)
{
  uint32_t baseline, mantissa, exponent;

  /*
   * Apparently the formula is:
   *   baudrate = 12M * 32 / (mantissa * 4^exponent)
   * where
   *   mantissa = buf[8:0]
   *   exponent = buf[11:9]
   */
  baseline = 12000000 * 32;
  mantissa = baseline / baud;
  if (mantissa == 0)
    mantissa = 1; /* Avoid dividing by zero if baud > 32 * 12M. */
  exponent = 0;
  while (mantissa >= 512) {
    if (exponent < 7) {
      mantissa >>= 2; /* divide by 4 */
      exponent++;
    } else {
      /* Exponent is maxed. Trim mantissa and leave. */
      mantissa = 511;
      break;
    }
  }

  buf[3] = 0x80;
  buf[2] = 0;
  buf[1] = (uint8_t) ((exponent << 1 |  mantissa >> 8) & 0xff);
  buf[0] = (uint8_t) (mantissa & 0xff);

  /* Calculate and return the exact baud rate. */
  baud = (baseline / mantissa) >> (exponent << 1);

  return baud;
}

static uint32_t pl2303_encode_baud_rate_divisor_alt(uint8_t buf[PL2303_LINE_CODING_BAUDRATE_BUFSIZE], uint32_t baud)
{
  uint32_t baseline, mantissa, exponent;

  /*
   * Apparently, for the TA version the formula is:
   *   baudrate = 12M * 32 / (mantissa * 2^exponent)
   * where
   *   mantissa = buf[10:0]
   *   exponent = buf[15:13 16]
   */
  baseline = 12000000 * 32;
  mantissa = baseline / baud;
  if (mantissa == 0) {
    mantissa = 1;   /* Avoid dividing by zero if baud > 32 * 12M. */
  }
  exponent = 0;
  while (mantissa >= 2048) {
    if (exponent < 15) {
      mantissa >>= 1; /* divide by 2 */
      exponent++;
    } else {
      /* Exponent is maxed. Trim mantissa and leave. */
      mantissa = 2047;
      break;
    }
  }

  buf[3] = 0x80;
  buf[2] = (uint8_t) (exponent & 0x01);
  buf[1] = (uint8_t) (((exponent &  (uint32_t) ~0x01) << 4 | mantissa >> 8 ) & 0xff);
  buf[0] = (uint8_t) (mantissa & 0xff);

  /* Calculate and return the exact baud rate. */
  baud = (baseline / mantissa) >> exponent;

  return baud;
}

static bool pl2303_encode_baud_rate(cdch_interface_t * p_cdc, uint8_t buf[PL2303_LINE_CODING_BAUDRATE_BUFSIZE])
{
  uint32_t baud = p_cdc->requested_line_coding.bit_rate;
  uint32_t baud_sup;

  TU_VERIFY(baud && baud <= p_cdc->pl2303.serial_private.type->max_baud_rate);
  /*
   * Use direct method for supported baud rates, otherwise use divisors.
   * Newer chip types do not support divisor encoding.
   */
  if (p_cdc->pl2303.serial_private.type->no_divisors) {
    baud_sup = baud;
  } else {
    baud_sup = pl2303_get_supported_baud_rate(baud);
  }

  if (baud == baud_sup) {
    baud = pl2303_encode_baud_rate_direct(buf, baud);
  } else if (p_cdc->pl2303.serial_private.type->alt_divisors) {
    baud = pl2303_encode_baud_rate_divisor_alt(buf, baud);
  } else {
    baud = pl2303_encode_baud_rate_divisor(buf, baud);
  }
  TU_LOG_P_CDC("real baudrate %lu", baud);

  return true;
}

#endif // CFG_TUH_CDC_PL2303

#endif<|MERGE_RESOLUTION|>--- conflicted
+++ resolved
@@ -721,12 +721,7 @@
   TU_LOG_DRV("sizeof(cdch_interface_t) = %u\r\n", sizeof(cdch_interface_t));
   tu_memclr(cdch_data, sizeof(cdch_data));
   for (size_t i = 0; i < CFG_TUH_CDC; i++) {
-<<<<<<< HEAD
-    cdch_interface_t * p_cdc = &cdch_data[i];
-
-=======
     cdch_interface_t* p_cdc = &cdch_data[i];
->>>>>>> 66cdf6d0
     tu_edpt_stream_init(&p_cdc->stream.tx, true, true, false,
                         p_cdc->stream.tx_ff_buf, CFG_TUH_CDC_TX_BUFSIZE,
                         p_cdc->stream.tx_ep_buf, CFG_TUH_CDC_TX_EPSIZE);
