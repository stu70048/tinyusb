--- conflicted
+++ resolved
@@ -27,52 +27,12 @@
 #ifndef _CH34X_H_
 #define _CH34X_H_
 
-<<<<<<< HEAD
-#include <stdint.h>
-
-//#define BIT(nr) ( (uint32_t)1 << (nr) )
-
-#define CH34X_BUFFER_SIZE 2
-
-// The following defines have been taken over from Linux driver /drivers/usb/serial/ch341.c
-// Note: updated driver can also be found in https://github.com/WCHSoftGroup/ch341ser_linux/tree/main/driver
-
-#define DEFAULT_BAUD_RATE 9600
-
-/* flags for IO-Bits */
-#define CH341_BIT_RTS (1 << 6)
-#define CH341_BIT_DTR (1 << 5)
-
-/******************************/
-/* interrupt pipe definitions */
-/******************************/
-/* always 4 interrupt bytes */
-/* first irq byte normally 0x08 */
-/* second irq byte base 0x7d + below */
-/* third irq byte base 0x94 + below */
-/* fourth irq byte normally 0xee */
-
-/* second interrupt byte */
-#define CH341_MULT_STAT 0x04 /* multiple status since last interrupt event */
-
-/* status returned in third interrupt answer byte, inverted in data from irq */
-#define CH341_BIT_CTS 0x01
-#define CH341_BIT_DSR 0x02
-#define CH341_BIT_RI  0x04
-#define CH341_BIT_DCD 0x08
-#define CH341_BITS_MODEM_STAT 0x0f /* all bits */
-
-/* Break support - the information used to implement this was gleaned from
- * the Net/FreeBSD uchcom.c driver by Takanori Watanabe.  Domo arigato.
- */
-=======
 // set line_coding @ enumeration
 #ifdef CFG_TUH_CDC_LINE_CODING_ON_ENUM
 #define CFG_TUH_CDC_LINE_CODING_ON_ENUM_CH34X CFG_TUH_CDC_LINE_CODING_ON_ENUM
 #else // this default is necessary to work properly
 #define CFG_TUH_CDC_LINE_CODING_ON_ENUM_CH34X { 9600, CDC_LINE_CONDING_STOP_BITS_1, CDC_LINE_CODING_PARITY_NONE, 8 }
 #endif
->>>>>>> f7ef3c1b
 
 // USB requests
 #define CH34X_REQ_READ_VERSION 0x5F // dec  95
