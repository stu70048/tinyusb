/*
 * The MIT License (MIT)
 *
 * Copyright (c) 2019 Ha Thach (tinyusb.org)
 * Copyright (c) 2024 Hardy Griech
 *
 * Permission is hereby granted, free of charge, to any person obtaining a copy
 * of this software and associated documentation files (the "Software"), to deal
 * in the Software without restriction, including without limitation the rights
 * to use, copy, modify, merge, publish, distribute, sublicense, and/or sell
 * copies of the Software, and to permit persons to whom the Software is
 * furnished to do so, subject to the following conditions:
 *
 * The above copyright notice and this permission notice shall be included in
 * all copies or substantial portions of the Software.
 *
 * THE SOFTWARE IS PROVIDED "AS IS", WITHOUT WARRANTY OF ANY KIND, EXPRESS OR
 * IMPLIED, INCLUDING BUT NOT LIMITED TO THE WARRANTIES OF MERCHANTABILITY,
 * FITNESS FOR A PARTICULAR PURPOSE AND NONINFRINGEMENT. IN NO EVENT SHALL THE
 * AUTHORS OR COPYRIGHT HOLDERS BE LIABLE FOR ANY CLAIM, DAMAGES OR OTHER
 * LIABILITY, WHETHER IN AN ACTION OF CONTRACT, TORT OR OTHERWISE, ARISING FROM,
 * OUT OF OR IN CONNECTION WITH THE SOFTWARE OR THE USE OR OTHER DEALINGS IN
 * THE SOFTWARE.
 *
 * This file is part of the TinyUSB stack.
 */

/**
 * Small Glossary (from the spec)
 * --------------
 * Datagram - A collection of bytes forming a single item of information, passed as a unit from source to destination.
 * NCM      - Network Control Model
 * NDP      - NCM Datagram Pointer: NTB structure that delineates Datagrams (typically Ethernet frames) within an NTB
 * NTB      - NCM Transfer Block: a data structure for efficient USB encapsulation of one or more datagrams
 *            Each NTB is designed to be a single USB transfer
 * NTH      - NTB Header: a data structure at the front of each NTB, which provides the information needed to validate
 *            the NTB and begin decoding
 *
 * Some explanations
 * -----------------
 * - rhport        is the USB port of the device, in most cases "0"
 * - itf_data_alt  if != 0 -> data xmit/recv are allowed (see spec)
 * - ep_in         IN endpoints take data from the device intended to go in to the host (the device transmits)
 * - ep_out        OUT endpoints send data out of the host to the device (the device receives)
 */

#include "tusb_option.h"

#if (CFG_TUD_ENABLED && CFG_TUD_NCM)

#include <stdbool.h>
#include <stdint.h>
#include <stdio.h>

#include "device/usbd.h"
#include "device/usbd_pvt.h"

#include "ncm.h"
#include "net_device.h"

// Level where CFG_TUSB_DEBUG must be at least for this driver is logged
#ifndef CFG_TUD_NCM_LOG_LEVEL
  #define CFG_TUD_NCM_LOG_LEVEL   CFG_TUD_LOG_LEVEL
#endif

#define TU_LOG_DRV(...)   TU_LOG(CFG_TUD_NCM_LOG_LEVEL, __VA_ARGS__)

// Alignment must be 4
#define TUD_NCM_ALIGNMENT   4
// calculate alignment of xmit datagrams within an NTB
#define XMIT_ALIGN_OFFSET(x) ((TUD_NCM_ALIGNMENT - ((x) & (TUD_NCM_ALIGNMENT - 1))) & (TUD_NCM_ALIGNMENT - 1))

//-----------------------------------------------------------------------------
//
// Module global things
//
#define XMIT_NTB_N CFG_TUD_NCM_IN_NTB_N
#define RECV_NTB_N CFG_TUD_NCM_OUT_NTB_N

typedef struct {
  // general
  uint8_t ep_in;        // endpoint for outgoing datagrams (naming is a little bit confusing)
  uint8_t ep_out;       // endpoint for incoming datagrams (naming is a little bit confusing)
  uint8_t ep_notif;     // endpoint for notifications
  uint8_t itf_num;      // interface number
  uint8_t itf_data_alt; // ==0 -> no endpoints, i.e. no network traffic, ==1 -> normal operation with two endpoints (spec, chapter 5.3)
  uint8_t rhport;       // storage of \a rhport because some callbacks are done without it

  // recv handling
  CFG_TUSB_MEM_ALIGN recv_ntb_t recv_ntb[RECV_NTB_N];   // actual recv NTBs
  recv_ntb_t *recv_free_ntb[RECV_NTB_N];                // free list of recv NTBs
  recv_ntb_t *recv_ready_ntb[RECV_NTB_N];               // NTBs waiting for transmission to glue logic
  recv_ntb_t *recv_tinyusb_ntb;                         // buffer for the running transfer TinyUSB -> driver
  recv_ntb_t *recv_glue_ntb;                            // buffer for the running transfer driver -> glue logic
  uint16_t recv_glue_ntb_datagram_ndx;                  // index into \a recv_glue_ntb_datagram

  // xmit handling
  CFG_TUSB_MEM_ALIGN xmit_ntb_t xmit_ntb[XMIT_NTB_N];   // actual xmit NTBs
  xmit_ntb_t *xmit_free_ntb[XMIT_NTB_N];                // free list of xmit NTBs
  xmit_ntb_t *xmit_ready_ntb[XMIT_NTB_N];               // NTBs waiting for transmission to TinyUSB
  xmit_ntb_t *xmit_tinyusb_ntb;                         // buffer for the running transfer driver -> TinyUSB
  xmit_ntb_t *xmit_glue_ntb;                            // buffer for the running transfer glue logic -> driver
  uint16_t xmit_sequence;                               // NTB sequence counter
  uint16_t xmit_glue_ntb_datagram_ndx;                  // index into \a xmit_glue_ntb_datagram

  // notification handling
  enum {
    NOTIFICATION_SPEED,
    NOTIFICATION_CONNECTED,
    NOTIFICATION_DONE
  } notification_xmit_state;            // state of notification transmission
  bool notification_xmit_is_running;    // notification is currently transmitted
} ncm_interface_t;

CFG_TUSB_MEM_SECTION CFG_TUSB_MEM_ALIGN tu_static ncm_interface_t ncm_interface;

/**
 * This is the NTB parameter structure
 *
 * \attention
 *     We are lucky, that byte order is correct
 */
CFG_TUSB_MEM_SECTION CFG_TUSB_MEM_ALIGN tu_static const ntb_parameters_t ntb_parameters = {
  .wLength                  = sizeof(ntb_parameters_t),
  .bmNtbFormatsSupported    = 0x01,// 16-bit NTB supported
  .dwNtbInMaxSize           = CFG_TUD_NCM_IN_NTB_MAX_SIZE,
  .wNdbInDivisor            = 1,
  .wNdbInPayloadRemainder   = 0,
  .wNdbInAlignment          = TUD_NCM_ALIGNMENT,
  .wReserved                = 0,
  .dwNtbOutMaxSize          = CFG_TUD_NCM_OUT_NTB_MAX_SIZE,
  .wNdbOutDivisor           = 1,
  .wNdbOutPayloadRemainder  = 0,
  .wNdbOutAlignment         = TUD_NCM_ALIGNMENT,
  .wNtbOutMaxDatagrams      = CFG_TUD_NCM_OUT_MAX_DATAGRAMS_PER_NTB,
};

// Some confusing remarks about wNtbOutMaxDatagrams...
//      ==1 -> SystemView packets/s goes up to 2000 and events are lost during startup
//      ==0 -> SystemView runs fine, iperf shows in wireshark a lot of error
//      ==6 -> SystemView runs fine, iperf also
//      >6  -> iperf starts to show errors
//      -> 6 seems to be the best value.  Why?  Don't know, perhaps only on my system?
//
//      iperf:    for MSS in 100 200 400 800 1200 1450 1500; do iperf -c 192.168.14.1 -e -i 1 -M $MSS -l 8192 -P 1; sleep 2; done
//      sysview:  SYSTICKS_PER_SEC=35000, IDLE_US=1000, PRINT_MOD=1000
//

//-----------------------------------------------------------------------------
//
// everything about notifications
//
tu_static struct ncm_notify_t ncm_notify_connected = {
    .header = {
        .bmRequestType_bit = {
            .recipient = TUSB_REQ_RCPT_INTERFACE,
            .type = TUSB_REQ_TYPE_CLASS,
            .direction = TUSB_DIR_IN},
        .bRequest = CDC_NOTIF_NETWORK_CONNECTION,
        .wValue = 1 /* Connected */,
        .wLength = 0,
    },
};

tu_static struct ncm_notify_t ncm_notify_speed_change = {
    .header = {
        .bmRequestType_bit = {
            .recipient = TUSB_REQ_RCPT_INTERFACE,
            .type = TUSB_REQ_TYPE_CLASS,
            .direction = TUSB_DIR_IN},
        .bRequest = CDC_NOTIF_CONNECTION_SPEED_CHANGE,
        .wLength = 8,
    },
    .downlink = TUD_OPT_HIGH_SPEED ? 480000000 : 12000000,
    .uplink = TUD_OPT_HIGH_SPEED ? 480000000 : 12000000,
};

/**
 * Transmit next notification to the host (if appropriate).
 * Notifications are transferred to the host once during connection setup.
 */
static void notification_xmit(uint8_t rhport, bool force_next) {
  TU_LOG_DRV("notification_xmit(%d, %d) - %d %d\n", force_next, rhport, ncm_interface.notification_xmit_state, ncm_interface.notification_xmit_is_running);

  if (!force_next && ncm_interface.notification_xmit_is_running) {
    return;
  }

  if (ncm_interface.notification_xmit_state == NOTIFICATION_SPEED) {
    TU_LOG_DRV("  NOTIFICATION_SPEED\n");
    ncm_notify_speed_change.header.wIndex = ncm_interface.itf_num;
    usbd_edpt_xfer(rhport, ncm_interface.ep_notif, (uint8_t *) &ncm_notify_speed_change, sizeof(ncm_notify_speed_change));
    ncm_interface.notification_xmit_state = NOTIFICATION_CONNECTED;
    ncm_interface.notification_xmit_is_running = true;
  } else if (ncm_interface.notification_xmit_state == NOTIFICATION_CONNECTED) {
    TU_LOG_DRV("  NOTIFICATION_CONNECTED\n");
    ncm_notify_connected.header.wIndex = ncm_interface.itf_num;
    usbd_edpt_xfer(rhport, ncm_interface.ep_notif, (uint8_t *) &ncm_notify_connected, sizeof(ncm_notify_connected));
    ncm_interface.notification_xmit_state = NOTIFICATION_DONE;
    ncm_interface.notification_xmit_is_running = true;
  } else {
    TU_LOG_DRV("  NOTIFICATION_FINISHED\n");
  }
} // notification_xmit

//-----------------------------------------------------------------------------
//
// everything about packet transmission (driver -> TinyUSB)
//

/**
 * Put NTB into the transmitter free list.
 */
static void xmit_put_ntb_into_free_list(xmit_ntb_t *free_ntb) {
  TU_LOG_DRV("xmit_put_ntb_into_free_list() - %p\n", ncm_interface.xmit_tinyusb_ntb);

  if (free_ntb == NULL) { // can happen due to ZLPs
    return;
  }

  for (int i = 0; i < XMIT_NTB_N; ++i) {
    if (ncm_interface.xmit_free_ntb[i] == NULL) {
      ncm_interface.xmit_free_ntb[i] = free_ntb;
      return;
    }
  }
  TU_LOG_DRV("(EE) xmit_put_ntb_into_free_list - no entry in free list\n");// this should not happen
} // xmit_put_ntb_into_free_list

/**
 * Get an NTB from the free list
 */
static xmit_ntb_t *xmit_get_free_ntb(void) {
  TU_LOG_DRV("xmit_get_free_ntb()\n");

  for (int i = 0; i < XMIT_NTB_N; ++i) {
    if (ncm_interface.xmit_free_ntb[i] != NULL) {
      xmit_ntb_t *free = ncm_interface.xmit_free_ntb[i];
      ncm_interface.xmit_free_ntb[i] = NULL;
      return free;
    }
  }
  return NULL;
} // xmit_get_free_ntb

/**
 * Put a filled NTB into the ready list
 */
static void xmit_put_ntb_into_ready_list(xmit_ntb_t *ready_ntb) {
  TU_LOG_DRV("xmit_put_ntb_into_ready_list(%p) %d\n", ready_ntb, ready_ntb->nth.wBlockLength);

  for (int i = 0; i < XMIT_NTB_N; ++i) {
    if (ncm_interface.xmit_ready_ntb[i] == NULL) {
      ncm_interface.xmit_ready_ntb[i] = ready_ntb;
      return;
    }
  }
  TU_LOG_DRV("(EE) xmit_put_ntb_into_ready_list: ready list full\n");// this should not happen
} // xmit_put_ntb_into_ready_list

/**
 * Get the next NTB from the ready list (and remove it from the list).
 * If the ready list is empty, return NULL.
 */
static xmit_ntb_t *xmit_get_next_ready_ntb(void) {
  xmit_ntb_t *r = NULL;

  r = ncm_interface.xmit_ready_ntb[0];
  memmove(ncm_interface.xmit_ready_ntb + 0, ncm_interface.xmit_ready_ntb + 1, sizeof(ncm_interface.xmit_ready_ntb) - sizeof(ncm_interface.xmit_ready_ntb[0]));
  ncm_interface.xmit_ready_ntb[XMIT_NTB_N - 1] = NULL;

  TU_LOG_DRV("recv_get_next_ready_ntb: %p\n", r);
  return r;
} // xmit_get_next_ready_ntb

/**
 * Transmit a ZLP if required
 *
 * \note
 *    Insertion of the ZLPs is a little bit different then described in the spec.
 *    But the below implementation actually works.  Don't know if this is a spec
 *    or TinyUSB issue.
 *
 * \pre
 *    This must be called from netd_xfer_cb() so that ep_in is ready
 */
static bool xmit_insert_required_zlp(uint8_t rhport, uint32_t xferred_bytes) {
  TU_LOG_DRV("xmit_insert_required_zlp(%d,%d)\n", rhport, xferred_bytes);

  if (xferred_bytes == 0 || xferred_bytes % CFG_TUD_NET_ENDPOINT_SIZE != 0) {
    return false;
  }

  TU_ASSERT(ncm_interface.itf_data_alt == 1, false);
  TU_ASSERT(!usbd_edpt_busy(rhport, ncm_interface.ep_in), false);

  TU_LOG_DRV("xmit_insert_required_zlp! (%u)\n", (unsigned) xferred_bytes);

  // start transmission of the ZLP
  usbd_edpt_xfer(rhport, ncm_interface.ep_in, NULL, 0);

  return true;
} // xmit_insert_required_zlp

/**
 * Start transmission if it there is a waiting packet and if can be done from interface side.
 */
static void xmit_start_if_possible(uint8_t rhport) {
  TU_LOG_DRV("xmit_start_if_possible()\n");

  if (ncm_interface.xmit_tinyusb_ntb != NULL) {
    TU_LOG_DRV("  !xmit_start_if_possible 1\n");
    return;
  }
  if (ncm_interface.itf_data_alt != 1) {
    TU_LOG_DRV("(EE) !xmit_start_if_possible 2\n");
    return;
  }
  if (usbd_edpt_busy(rhport, ncm_interface.ep_in)) {
    TU_LOG_DRV("  !xmit_start_if_possible 3\n");
    return;
  }

  ncm_interface.xmit_tinyusb_ntb = xmit_get_next_ready_ntb();
  if (ncm_interface.xmit_tinyusb_ntb == NULL) {
    if (ncm_interface.xmit_glue_ntb == NULL || ncm_interface.xmit_glue_ntb_datagram_ndx == 0) {
      // -> really nothing is waiting
      return;
    }
    ncm_interface.xmit_tinyusb_ntb = ncm_interface.xmit_glue_ntb;
    ncm_interface.xmit_glue_ntb = NULL;
  }

  #if CFG_TUD_NCM_LOG_LEVEL >= 3
  {
    uint16_t len = ncm_interface.xmit_tinyusb_ntb->nth.wBlockLength;
    TU_LOG_BUF(3, ncm_interface.xmit_tinyusb_ntb->data[i], len);
  }
  #endif

  if (ncm_interface.xmit_glue_ntb_datagram_ndx != 1) {
    TU_LOG_DRV(">> %d %d\n", ncm_interface.xmit_tinyusb_ntb->nth.wBlockLength, ncm_interface.xmit_glue_ntb_datagram_ndx);
  }

  // Kick off an endpoint transfer
  usbd_edpt_xfer(0, ncm_interface.ep_in, ncm_interface.xmit_tinyusb_ntb->data, ncm_interface.xmit_tinyusb_ntb->nth.wBlockLength);
} // xmit_start_if_possible

/**
 * check if a new datagram fits into the current NTB
 */
static bool xmit_requested_datagram_fits_into_current_ntb(uint16_t datagram_size) {
  TU_LOG_DRV("xmit_requested_datagram_fits_into_current_ntb(%d) - %p %p\n", datagram_size, ncm_interface.xmit_tinyusb_ntb, ncm_interface.xmit_glue_ntb);

  if (ncm_interface.xmit_glue_ntb == NULL) {
    return false;
  }
  if (ncm_interface.xmit_glue_ntb_datagram_ndx >= CFG_TUD_NCM_IN_MAX_DATAGRAMS_PER_NTB) {
    return false;
  }
  if (ncm_interface.xmit_glue_ntb->nth.wBlockLength + datagram_size + XMIT_ALIGN_OFFSET(datagram_size) > CFG_TUD_NCM_OUT_NTB_MAX_SIZE) {
    return false;
  }
  return true;
} // xmit_requested_datagram_fits_into_current_ntb

/**
 * Setup an NTB for the glue logic
 */
static bool xmit_setup_next_glue_ntb(void) {
  TU_LOG_DRV("xmit_setup_next_glue_ntb - %p\n", ncm_interface.xmit_glue_ntb);

  if (ncm_interface.xmit_glue_ntb != NULL) {
    // put NTB into waiting list (the new datagram did not fit in)
    xmit_put_ntb_into_ready_list(ncm_interface.xmit_glue_ntb);
  }

  ncm_interface.xmit_glue_ntb = xmit_get_free_ntb();// get next buffer (if any)
  if (ncm_interface.xmit_glue_ntb == NULL) {
    TU_LOG_DRV("  xmit_setup_next_glue_ntb - nothing free\n");// should happen rarely
    return false;
  }

  ncm_interface.xmit_glue_ntb_datagram_ndx = 0;

  xmit_ntb_t *ntb = ncm_interface.xmit_glue_ntb;

  // Fill in NTB header
  ntb->nth.dwSignature = NTH16_SIGNATURE;
  ntb->nth.wHeaderLength = sizeof(ntb->nth);
  ntb->nth.wSequence = ncm_interface.xmit_sequence++;
  ntb->nth.wBlockLength = sizeof(ntb->nth) + sizeof(ntb->ndp) + sizeof(ntb->ndp_datagram);
  ntb->nth.wNdpIndex = sizeof(ntb->nth);

  // Fill in NDP16 header and terminator
  ntb->ndp.dwSignature = NDP16_SIGNATURE_NCM0;
  ntb->ndp.wLength = sizeof(ntb->ndp) + sizeof(ntb->ndp_datagram);
  ntb->ndp.wNextNdpIndex = 0;

  memset(ntb->ndp_datagram, 0, sizeof(ntb->ndp_datagram));
  return true;
} // xmit_setup_next_glue_ntb

//-----------------------------------------------------------------------------
//
// all the recv_*() stuff (TinyUSB -> driver -> glue logic)
//

/**
 * Return pointer to an available receive buffer or NULL.
 * Returned buffer (if any) has the size \a CFG_TUD_NCM_OUT_NTB_MAX_SIZE.
 */
static recv_ntb_t *recv_get_free_ntb(void) {
  TU_LOG_DRV("recv_get_free_ntb()\n");

  for (int i = 0; i < RECV_NTB_N; ++i) {
    if (ncm_interface.recv_free_ntb[i] != NULL) {
      recv_ntb_t *free = ncm_interface.recv_free_ntb[i];
      ncm_interface.recv_free_ntb[i] = NULL;
      return free;
    }
  }
  return NULL;
} // recv_get_free_ntb

/**
 * Get the next NTB from the ready list (and remove it from the list).
 * If the ready list is empty, return NULL.
 */
static recv_ntb_t *recv_get_next_ready_ntb(void) {
  recv_ntb_t *r = NULL;

  r = ncm_interface.recv_ready_ntb[0];
  memmove(ncm_interface.recv_ready_ntb + 0, ncm_interface.recv_ready_ntb + 1, sizeof(ncm_interface.recv_ready_ntb) - sizeof(ncm_interface.recv_ready_ntb[0]));
  ncm_interface.recv_ready_ntb[RECV_NTB_N - 1] = NULL;

  TU_LOG_DRV("recv_get_next_ready_ntb: %p\n", r);
  return r;
} // recv_get_next_ready_ntb

/**
 * Put NTB into the receiver free list.
 */
static void recv_put_ntb_into_free_list(recv_ntb_t *free_ntb) {
  TU_LOG_DRV("recv_put_ntb_into_free_list(%p)\n", free_ntb);

  for (int i = 0; i < RECV_NTB_N; ++i) {
    if (ncm_interface.recv_free_ntb[i] == NULL) {
      ncm_interface.recv_free_ntb[i] = free_ntb;
      return;
    }
  }
  TU_LOG_DRV("(EE) recv_put_ntb_into_free_list - no entry in free list\n");// this should not happen
} // recv_put_ntb_into_free_list

/**
 * \a ready_ntb holds a validated NTB,
 * put this buffer into the waiting list.
 */
static void recv_put_ntb_into_ready_list(recv_ntb_t *ready_ntb) {
  TU_LOG_DRV("recv_put_ntb_into_ready_list(%p) %d\n", ready_ntb, ready_ntb->nth.wBlockLength);

  for (int i = 0; i < RECV_NTB_N; ++i) {
    if (ncm_interface.recv_ready_ntb[i] == NULL) {
      ncm_interface.recv_ready_ntb[i] = ready_ntb;
      return;
    }
  }
  TU_LOG_DRV("(EE) recv_put_ntb_into_ready_list: ready list full\n");// this should not happen
} // recv_put_ntb_into_ready_list

/**
 * If possible, start a new reception TinyUSB -> driver.
 */
static void recv_try_to_start_new_reception(uint8_t rhport) {
  TU_LOG_DRV("recv_try_to_start_new_reception(%d)\n", rhport);

  if (ncm_interface.itf_data_alt != 1) {
    return;
  }
  if (ncm_interface.recv_tinyusb_ntb != NULL) {
    return;
  }
  if (usbd_edpt_busy(rhport, ncm_interface.ep_out)) {
    return;
  }

<<<<<<< HEAD
// Handle class control request
// return false to stall control endpoint (e.g unsupported request)
bool netd_control_xfer_cb(uint8_t rhport, uint8_t stage, tusb_control_request_t const * request)
{
  if ( stage != CONTROL_STAGE_SETUP ) return true;
=======
  ncm_interface.recv_tinyusb_ntb = recv_get_free_ntb();
  if (ncm_interface.recv_tinyusb_ntb == NULL) {
    return;
  }

  // initiate transfer
  TU_LOG_DRV("  start reception\n");
  bool r = usbd_edpt_xfer(rhport, ncm_interface.ep_out, ncm_interface.recv_tinyusb_ntb->data, CFG_TUD_NCM_OUT_NTB_MAX_SIZE);
  if (!r) {
    recv_put_ntb_into_free_list(ncm_interface.recv_tinyusb_ntb);
    ncm_interface.recv_tinyusb_ntb = NULL;
  }
} // recv_try_to_start_new_reception
>>>>>>> e5b6f93d

/**
 * Validate incoming datagram.
 * \return true if valid
 *
 * \note
 *    \a ndp16->wNextNdpIndex != 0 is not supported
 */
static bool recv_validate_datagram(const recv_ntb_t *ntb, uint32_t len) {
  const nth16_t *nth16 = &(ntb->nth);

  TU_LOG_DRV("recv_validate_datagram(%p, %d)\n", ntb, (int) len);

  // check header
  if (nth16->wHeaderLength != sizeof(nth16_t)) {
    TU_LOG_DRV("(EE) ill nth16 length: %d\n", nth16->wHeaderLength);
    return false;
  }
  if (nth16->dwSignature != NTH16_SIGNATURE) {
    TU_LOG_DRV("(EE) ill signature: 0x%08x\n", (unsigned) nth16->dwSignature);
    return false;
  }
  if (len < sizeof(nth16_t) + sizeof(ndp16_t) + 2 * sizeof(ndp16_datagram_t)) {
    TU_LOG_DRV("(EE) ill min len: %d\n", len);
    return false;
  }
  if (nth16->wBlockLength > len) {
    TU_LOG_DRV("(EE) ill block length: %d > %d\n", nth16->wBlockLength, len);
    return false;
  }
  if (nth16->wBlockLength > CFG_TUD_NCM_OUT_NTB_MAX_SIZE) {
    TU_LOG_DRV("(EE) ill block length2: %d > %d\n", nth16->wBlockLength, CFG_TUD_NCM_OUT_NTB_MAX_SIZE);
    return false;
  }
  if (nth16->wNdpIndex < sizeof(nth16) || nth16->wNdpIndex > len - (sizeof(ndp16_t) + 2 * sizeof(ndp16_datagram_t))) {
    TU_LOG_DRV("(EE) ill position of first ndp: %d (%d)\n", nth16->wNdpIndex, len);
    return false;
  }

  // check (first) NDP(16)
  const ndp16_t *ndp16 = (const ndp16_t *) (ntb->data + nth16->wNdpIndex);

  if (ndp16->wLength < sizeof(ndp16_t) + 2 * sizeof(ndp16_datagram_t)) {
    TU_LOG_DRV("(EE) ill ndp16 length: %d\n", ndp16->wLength);
    return false;
  }
  if (ndp16->dwSignature != NDP16_SIGNATURE_NCM0 && ndp16->dwSignature != NDP16_SIGNATURE_NCM1) {
    TU_LOG_DRV("(EE) ill signature: 0x%08x\n", (unsigned) ndp16->dwSignature);
    return false;
  }
  if (ndp16->wNextNdpIndex != 0) {
    TU_LOG_DRV("(EE) cannot handle wNextNdpIndex!=0 (%d)\n", ndp16->wNextNdpIndex);
    return false;
  }

<<<<<<< HEAD
            if (ncm_interface.itf_data_alt) {
              if (!usbd_edpt_busy(rhport, ncm_interface.ep_out)) {
                tud_network_recv_renew(); // prepare for incoming datagrams
              }
              if (!ncm_interface.report_pending) {
                ncm_report();
              }
            }
          }
=======
  const ndp16_datagram_t *ndp16_datagram = (const ndp16_datagram_t *) (ntb->data + nth16->wNdpIndex + sizeof(ndp16_t));
  int ndx = 0;
  uint16_t max_ndx = (uint16_t) ((ndp16->wLength - sizeof(ndp16_t)) / sizeof(ndp16_datagram_t));

  if (max_ndx > 2) { // number of datagrams in NTB > 1
    TU_LOG_DRV("<< %d (%d)\n", max_ndx - 1, ntb->nth.wBlockLength);
  }
  if (ndp16_datagram[max_ndx - 1].wDatagramIndex != 0 || ndp16_datagram[max_ndx - 1].wDatagramLength != 0) {
    TU_LOG_DRV("  max_ndx != 0\n");
    return false;
  }
  while (ndp16_datagram[ndx].wDatagramIndex != 0 && ndp16_datagram[ndx].wDatagramLength != 0) {
    TU_LOG_DRV("  << %d %d\n", ndp16_datagram[ndx].wDatagramIndex, ndp16_datagram[ndx].wDatagramLength);
    if (ndp16_datagram[ndx].wDatagramIndex > len) {
      TU_LOG_DRV("(EE) ill start of datagram[%d]: %d (%d)\n", ndx, ndp16_datagram[ndx].wDatagramIndex, len);
      return false;
    }
    if (ndp16_datagram[ndx].wDatagramIndex + ndp16_datagram[ndx].wDatagramLength > len) {
      TU_LOG_DRV("(EE) ill end of datagram[%d]: %d (%d)\n", ndx, ndp16_datagram[ndx].wDatagramIndex + ndp16_datagram[ndx].wDatagramLength, len);
      return false;
    }
    ++ndx;
  }
>>>>>>> e5b6f93d

  #if CFG_TUD_NCM_LOG_LEVEL >= 3
  TU_LOG_BUF(3, ntb->data[i], len);
  #endif

  // -> ntb contains a valid packet structure
  //    ok... I did not check for garbage within the datagram indices...
  return true;
} // recv_validate_datagram

/**
 * Transfer the next (pending) datagram to the glue logic and return receive buffer if empty.
 */
static void recv_transfer_datagram_to_glue_logic(void) {
  TU_LOG_DRV("recv_transfer_datagram_to_glue_logic()\n");

  if (ncm_interface.recv_glue_ntb == NULL) {
    ncm_interface.recv_glue_ntb = recv_get_next_ready_ntb();
    TU_LOG_DRV("  new buffer for glue logic: %p\n", ncm_interface.recv_glue_ntb);
    ncm_interface.recv_glue_ntb_datagram_ndx = 0;
  }

  if (ncm_interface.recv_glue_ntb != NULL) {
    const ndp16_datagram_t *ndp16_datagram = (ndp16_datagram_t *) (ncm_interface.recv_glue_ntb->data + ncm_interface.recv_glue_ntb->nth.wNdpIndex + sizeof(ndp16_t));

    if (ndp16_datagram[ncm_interface.recv_glue_ntb_datagram_ndx].wDatagramIndex == 0) {
      TU_LOG_DRV("(EE) SOMETHING WENT WRONG 1\n");
    } else if (ndp16_datagram[ncm_interface.recv_glue_ntb_datagram_ndx].wDatagramLength == 0) {
      TU_LOG_DRV("(EE) SOMETHING WENT WRONG 2\n");
    } else {
      uint16_t datagramIndex = ndp16_datagram[ncm_interface.recv_glue_ntb_datagram_ndx].wDatagramIndex;
      uint16_t datagramLength = ndp16_datagram[ncm_interface.recv_glue_ntb_datagram_ndx].wDatagramLength;

      TU_LOG_DRV("  recv[%d] - %d %d\n", ncm_interface.recv_glue_ntb_datagram_ndx, datagramIndex, datagramLength);
      if (tud_network_recv_cb(ncm_interface.recv_glue_ntb->data + datagramIndex, datagramLength)) {
        // send datagram successfully to glue logic
        TU_LOG_DRV("    OK\n");
        datagramIndex = ndp16_datagram[ncm_interface.recv_glue_ntb_datagram_ndx + 1].wDatagramIndex;
        datagramLength = ndp16_datagram[ncm_interface.recv_glue_ntb_datagram_ndx + 1].wDatagramLength;

        if (datagramIndex != 0 && datagramLength != 0) {
          // -> next datagram
          ++ncm_interface.recv_glue_ntb_datagram_ndx;
        } else {
          // end of datagrams reached
          recv_put_ntb_into_free_list(ncm_interface.recv_glue_ntb);
          ncm_interface.recv_glue_ntb = NULL;
        }
      }
    }
  }
} // recv_transfer_datagram_to_glue_logic

//-----------------------------------------------------------------------------
//
// all the tud_network_*() stuff (glue logic -> driver)
//

/**
 * Check if the glue logic is allowed to call tud_network_xmit().
 * This function also fetches a next buffer if required, so that tud_network_xmit() is ready for copy
 * and transmission operation.
 */
bool tud_network_can_xmit(uint16_t size) {
  TU_LOG_DRV("tud_network_can_xmit(%d)\n", size);

  TU_ASSERT(size <= CFG_TUD_NCM_OUT_NTB_MAX_SIZE - (sizeof(nth16_t) + sizeof(ndp16_t) + 2 * sizeof(ndp16_datagram_t)), false);

  if (xmit_requested_datagram_fits_into_current_ntb(size) || xmit_setup_next_glue_ntb()) {
    // -> everything is fine
    return true;
  }
  xmit_start_if_possible(ncm_interface.rhport);
  TU_LOG_DRV("(II) tud_network_can_xmit: request blocked\n");// could happen if all xmit buffers are full (but should happen rarely)
  return false;
} // tud_network_can_xmit

/**
 * Put a datagram into a waiting NTB.
 * If currently no transmission is started, then initiate transmission.
 */
void tud_network_xmit(void *ref, uint16_t arg) {
  TU_LOG_DRV("tud_network_xmit(%p, %d)\n", ref, arg);

  if (ncm_interface.xmit_glue_ntb == NULL) {
    TU_LOG_DRV("(EE) tud_network_xmit: no buffer\n");// must not happen (really)
    return;
  }

  xmit_ntb_t *ntb = ncm_interface.xmit_glue_ntb;

  // copy new datagram to the end of the current NTB
  uint16_t size = tud_network_xmit_cb(ntb->data + ntb->nth.wBlockLength, ref, arg);

  // correct NTB internals
  ntb->ndp_datagram[ncm_interface.xmit_glue_ntb_datagram_ndx].wDatagramIndex = ntb->nth.wBlockLength;
  ntb->ndp_datagram[ncm_interface.xmit_glue_ntb_datagram_ndx].wDatagramLength = size;
  ncm_interface.xmit_glue_ntb_datagram_ndx += 1;

  ntb->nth.wBlockLength += (uint16_t) (size + XMIT_ALIGN_OFFSET(size));

  if (ntb->nth.wBlockLength > CFG_TUD_NCM_OUT_NTB_MAX_SIZE) {
    TU_LOG_DRV("(EE) tud_network_xmit: buffer overflow\n"); // must not happen (really)
    return;
  }

  xmit_start_if_possible(ncm_interface.rhport);
} // tud_network_xmit

/**
 * Keep the receive logic busy and transfer pending packets to the glue logic.
 */
void tud_network_recv_renew(void) {
  TU_LOG_DRV("tud_network_recv_renew()\n");

  recv_transfer_datagram_to_glue_logic();
  recv_try_to_start_new_reception(ncm_interface.rhport);
} // tud_network_recv_renew

/**
 * Same as tud_network_recv_renew() but knows \a rhport
 */
void tud_network_recv_renew_r(uint8_t rhport) {
  TU_LOG_DRV("tud_network_recv_renew_r(%d)\n", rhport);

  ncm_interface.rhport = rhport;
  tud_network_recv_renew();
} // tud_network_recv_renew

//-----------------------------------------------------------------------------
//
// all the netd_*() stuff (interface TinyUSB -> driver)
//
/**
 * Initialize the driver data structures.
 * Might be called several times.
 */
void netd_init(void) {
  TU_LOG_DRV("netd_init()\n");

  memset(&ncm_interface, 0, sizeof(ncm_interface));

  for (int i = 0; i < XMIT_NTB_N; ++i) {
    ncm_interface.xmit_free_ntb[i] = ncm_interface.xmit_ntb + i;
  }
  for (int i = 0; i < RECV_NTB_N; ++i) {
    ncm_interface.recv_free_ntb[i] = ncm_interface.recv_ntb + i;
  }
} // netd_init

/**
 * Deinit driver
 */
bool netd_deinit(void) {
  return true;
}

/**
 * Resets the port.
 * In this driver this is the same as netd_init()
 */
void netd_reset(uint8_t rhport) {
  (void) rhport;

  netd_init();
} // netd_reset

/**
 * Open the USB interface.
 * - parse the USB descriptor \a TUD_CDC_NCM_DESCRIPTOR for itfnum and endpoints
 * - a specific order of elements in the descriptor is tested.
 *
 * \note
 *   Actually all of the information could be read directly from \a itf_desc, because the
 *   structure and the values are well known.  But we do it this way.
 *
 * \post
 * - \a itf_num set
 * - \a ep_notif, \a ep_in and \a ep_out are set
 * - USB interface is open
 */
uint16_t netd_open(uint8_t rhport, tusb_desc_interface_t const *itf_desc, uint16_t max_len) {
  TU_ASSERT(ncm_interface.ep_notif == 0, 0);// assure that the interface is only opened once

  ncm_interface.itf_num = itf_desc->bInterfaceNumber;// management interface

  // skip the two first entries and the following TUSB_DESC_CS_INTERFACE entries
  uint16_t drv_len = sizeof(tusb_desc_interface_t);
  uint8_t const *p_desc = tu_desc_next(itf_desc);
  while (tu_desc_type(p_desc) == TUSB_DESC_CS_INTERFACE && drv_len <= max_len) {
    drv_len += tu_desc_len(p_desc);
    p_desc = tu_desc_next(p_desc);
  }

  // get notification endpoint
  TU_ASSERT(tu_desc_type(p_desc) == TUSB_DESC_ENDPOINT, 0);
  TU_ASSERT(usbd_edpt_open(rhport, (tusb_desc_endpoint_t const *) p_desc), 0);
  ncm_interface.ep_notif = ((tusb_desc_endpoint_t const *) p_desc)->bEndpointAddress;
  drv_len += tu_desc_len(p_desc);
  p_desc = tu_desc_next(p_desc);

  // skip the following TUSB_DESC_INTERFACE entries (which must be TUSB_CLASS_CDC_DATA)
  while (tu_desc_type(p_desc) == TUSB_DESC_INTERFACE && drv_len <= max_len) {
    tusb_desc_interface_t const *data_itf_desc = (tusb_desc_interface_t const *) p_desc;
    TU_ASSERT(data_itf_desc->bInterfaceClass == TUSB_CLASS_CDC_DATA, 0);

    drv_len += tu_desc_len(p_desc);
    p_desc = tu_desc_next(p_desc);
  }

  // a TUSB_DESC_ENDPOINT (actually two) must follow, open these endpoints
  TU_ASSERT(tu_desc_type(p_desc) == TUSB_DESC_ENDPOINT, 0);
  TU_ASSERT(usbd_open_edpt_pair(rhport, p_desc, 2, TUSB_XFER_BULK, &ncm_interface.ep_out, &ncm_interface.ep_in));
  drv_len += 2 * sizeof(tusb_desc_endpoint_t);

  return drv_len;
} // netd_open

/**
 * Handle TinyUSB requests to process transfer events.
 */
bool netd_xfer_cb(uint8_t rhport, uint8_t ep_addr, xfer_result_t result, uint32_t xferred_bytes) {
  (void) result;

  if (ep_addr == ncm_interface.ep_out) {
    // new NTB received
    // - make the NTB valid
    // - if ready transfer datagrams to the glue logic for further processing
    // - if there is a free receive buffer, initiate reception
    if (!recv_validate_datagram(ncm_interface.recv_tinyusb_ntb, xferred_bytes)) {
      // verification failed: ignore NTB and return it to free
      TU_LOG_DRV("(EE) VALIDATION FAILED. WHAT CAN WE DO IN THIS CASE?\n");
    } else {
      // packet ok -> put it into ready list
      recv_put_ntb_into_ready_list(ncm_interface.recv_tinyusb_ntb);
    }
    ncm_interface.recv_tinyusb_ntb = NULL;
    tud_network_recv_renew_r(rhport);
  } else if (ep_addr == ncm_interface.ep_in) {
    // transmission of an NTB finished
    // - free the transmitted NTB buffer
    // - insert ZLPs when necessary
    // - if there is another transmit NTB waiting, try to start transmission
    xmit_put_ntb_into_free_list(ncm_interface.xmit_tinyusb_ntb);
    ncm_interface.xmit_tinyusb_ntb = NULL;
    if (!xmit_insert_required_zlp(rhport, xferred_bytes)) {
      xmit_start_if_possible(rhport);
    }
  } else if (ep_addr == ncm_interface.ep_notif) {
    // next transfer on notification channel
    notification_xmit(rhport, true);
  }

  return true;
} // netd_xfer_cb

/**
 * Respond to TinyUSB control requests.
 * At startup transmission of notification packets are done here.
 */
bool netd_control_xfer_cb(uint8_t rhport, uint8_t stage, tusb_control_request_t const *request) {
  if (stage != CONTROL_STAGE_SETUP) {
    return true;
  }

  switch (request->bmRequestType_bit.type) {
    case TUSB_REQ_TYPE_STANDARD:

      switch (request->bRequest) {
        case TUSB_REQ_GET_INTERFACE: {
          TU_VERIFY(ncm_interface.itf_num + 1 == request->wIndex, false);

          tud_control_xfer(rhport, request, &ncm_interface.itf_data_alt, 1);
        } break;

        case TUSB_REQ_SET_INTERFACE: {
          TU_VERIFY(ncm_interface.itf_num + 1 == request->wIndex && request->wValue < 2, false);

          ncm_interface.itf_data_alt = (uint8_t) request->wValue;

          if (ncm_interface.itf_data_alt == 1) {
            tud_network_recv_renew_r(rhport);
            notification_xmit(rhport, false);
          }
          tud_control_status(rhport, request);
        } break;

        // unsupported request
        default:
          return false;
      }
      break;

    case TUSB_REQ_TYPE_CLASS:
      TU_VERIFY(ncm_interface.itf_num == request->wIndex, false);
      switch (request->bRequest) {
        case NCM_GET_NTB_PARAMETERS: {
          // transfer NTB parameters to host.
          tud_control_xfer(rhport, request, (void *) (uintptr_t) &ntb_parameters, sizeof(ntb_parameters));
        } break;

          // unsupported request
        default:
          return false;
      }
      break;
      // unsupported request
    default:
      return false;
  }

  return true;
} // netd_control_xfer_cb

#endif // ( CFG_TUD_ENABLED && CFG_TUD_NCM )<|MERGE_RESOLUTION|>--- conflicted
+++ resolved
@@ -485,13 +485,6 @@
     return;
   }
 
-<<<<<<< HEAD
-// Handle class control request
-// return false to stall control endpoint (e.g unsupported request)
-bool netd_control_xfer_cb(uint8_t rhport, uint8_t stage, tusb_control_request_t const * request)
-{
-  if ( stage != CONTROL_STAGE_SETUP ) return true;
-=======
   ncm_interface.recv_tinyusb_ntb = recv_get_free_ntb();
   if (ncm_interface.recv_tinyusb_ntb == NULL) {
     return;
@@ -505,7 +498,6 @@
     ncm_interface.recv_tinyusb_ntb = NULL;
   }
 } // recv_try_to_start_new_reception
->>>>>>> e5b6f93d
 
 /**
  * Validate incoming datagram.
@@ -561,17 +553,6 @@
     return false;
   }
 
-<<<<<<< HEAD
-            if (ncm_interface.itf_data_alt) {
-              if (!usbd_edpt_busy(rhport, ncm_interface.ep_out)) {
-                tud_network_recv_renew(); // prepare for incoming datagrams
-              }
-              if (!ncm_interface.report_pending) {
-                ncm_report();
-              }
-            }
-          }
-=======
   const ndp16_datagram_t *ndp16_datagram = (const ndp16_datagram_t *) (ntb->data + nth16->wNdpIndex + sizeof(ndp16_t));
   int ndx = 0;
   uint16_t max_ndx = (uint16_t) ((ndp16->wLength - sizeof(ndp16_t)) / sizeof(ndp16_datagram_t));
@@ -595,7 +576,6 @@
     }
     ++ndx;
   }
->>>>>>> e5b6f93d
 
   #if CFG_TUD_NCM_LOG_LEVEL >= 3
   TU_LOG_BUF(3, ntb->data[i], len);
