DEPS_SUBMODULES += lib/lwip

include ../../../tools/top.mk
include ../../make.mk

CFLAGS += \
<<<<<<< HEAD
  -DPBUF_POOL_SIZE=2 \
  -DTCP_WND=2*TCP_MSS \
  -DHTTPD_USE_CUSTOM_FSDATA=0
  
# suppress warning caused by lwip
CFLAGS += -Wno-error=null-dereference
=======
  -Wno-error=unused-parameter \
  -Wno-error=unused-variable
>>>>>>> b541c0f5

INC += \
  src \
  $(TOP)/hw \
  $(TOP)/lib/lwip/src/include \
  $(TOP)/lib/lwip/src/include/ipv4 \
  $(TOP)/lib/lwip/src/include/lwip/apps \
  $(TOP)/lib/networking

# Example source
EXAMPLE_SOURCE += $(wildcard src/*.c)
SRC_C += $(addprefix $(CURRENT_PATH)/, $(EXAMPLE_SOURCE))

# lwip sources
SRC_C += \
  lib/lwip/src/core/altcp.c \
  lib/lwip/src/core/altcp_alloc.c \
  lib/lwip/src/core/altcp_tcp.c \
  lib/lwip/src/core/def.c \
  lib/lwip/src/core/dns.c \
  lib/lwip/src/core/inet_chksum.c \
  lib/lwip/src/core/init.c \
  lib/lwip/src/core/ip.c \
  lib/lwip/src/core/mem.c \
  lib/lwip/src/core/memp.c \
  lib/lwip/src/core/netif.c \
  lib/lwip/src/core/pbuf.c \
  lib/lwip/src/core/raw.c \
  lib/lwip/src/core/stats.c \
  lib/lwip/src/core/sys.c \
  lib/lwip/src/core/tcp.c \
  lib/lwip/src/core/tcp_in.c \
  lib/lwip/src/core/tcp_out.c \
  lib/lwip/src/core/timeouts.c \
  lib/lwip/src/core/udp.c \
  lib/lwip/src/core/ipv4/autoip.c \
  lib/lwip/src/core/ipv4/dhcp.c \
  lib/lwip/src/core/ipv4/etharp.c \
  lib/lwip/src/core/ipv4/icmp.c \
  lib/lwip/src/core/ipv4/igmp.c \
  lib/lwip/src/core/ipv4/ip4.c \
  lib/lwip/src/core/ipv4/ip4_addr.c \
  lib/lwip/src/core/ipv4/ip4_frag.c \
  lib/lwip/src/core/ipv6/dhcp6.c \
  lib/lwip/src/core/ipv6/ethip6.c \
  lib/lwip/src/core/ipv6/icmp6.c \
  lib/lwip/src/core/ipv6/inet6.c \
  lib/lwip/src/core/ipv6/ip6.c \
  lib/lwip/src/core/ipv6/ip6_addr.c \
  lib/lwip/src/core/ipv6/ip6_frag.c \
  lib/lwip/src/core/ipv6/mld6.c \
  lib/lwip/src/core/ipv6/nd6.c \
  lib/lwip/src/netif/ethernet.c \
  lib/lwip/src/netif/slipif.c \
  lib/lwip/src/apps/http/httpd.c \
  lib/lwip/src/apps/http/fs.c \
  lib/networking/dhserver.c \
  lib/networking/dnserver.c \
  lib/networking/rndis_reports.c

include ../../rules.mk<|MERGE_RESOLUTION|>--- conflicted
+++ resolved
@@ -3,18 +3,11 @@
 include ../../../tools/top.mk
 include ../../make.mk
 
+# suppress warning caused by lwip
 CFLAGS += \
-<<<<<<< HEAD
-  -DPBUF_POOL_SIZE=2 \
-  -DTCP_WND=2*TCP_MSS \
-  -DHTTPD_USE_CUSTOM_FSDATA=0
-  
-# suppress warning caused by lwip
-CFLAGS += -Wno-error=null-dereference
-=======
+  -Wno-error=null-dereference \
   -Wno-error=unused-parameter \
   -Wno-error=unused-variable
->>>>>>> b541c0f5
 
 INC += \
   src \
