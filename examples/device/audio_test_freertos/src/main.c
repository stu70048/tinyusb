/*
 * The MIT License (MIT)
 *
 * Copyright (c) 2020 Reinhard Panhuber
 *
 * Permission is hereby granted, free of charge, to any person obtaining a copy
 * of this software and associated documentation files (the "Software"), to deal
 * in the Software without restriction, including without limitation the rights
 * to use, copy, modify, merge, publish, distribute, sublicense, and/or sell
 * copies of the Software, and to permit persons to whom the Software is
 * furnished to do so, subject to the following conditions:
 *
 * The above copyright notice and this permission notice shall be included in
 * all copies or substantial portions of the Software.
 *
 * THE SOFTWARE IS PROVIDED "AS IS", WITHOUT WARRANTY OF ANY KIND, EXPRESS OR
 * IMPLIED, INCLUDING BUT NOT LIMITED TO THE WARRANTIES OF MERCHANTABILITY,
 * FITNESS FOR A PARTICULAR PURPOSE AND NONINFRINGEMENT. IN NO EVENT SHALL THE
 * AUTHORS OR COPYRIGHT HOLDERS BE LIABLE FOR ANY CLAIM, DAMAGES OR OTHER
 * LIABILITY, WHETHER IN AN ACTION OF CONTRACT, TORT OR OTHERWISE, ARISING FROM,
 * OUT OF OR IN CONNECTION WITH THE SOFTWARE OR THE USE OR OTHER DEALINGS IN
 * THE SOFTWARE.
 *
 */

/* plot_audio_samples.py requires following modules:
 * $ sudo apt install libportaudio
 * $ pip3 install sounddevice matplotlib
 *
 * Then run
 * $ python3 plot_audio_samples.py
 */

#include <stdio.h>
#include <stdlib.h>
#include <string.h>

#include "bsp/board_api.h"
#include "tusb.h"

#ifdef ESP_PLATFORM
  // ESP-IDF need "freertos/" prefix in include path.
  // CFG_TUSB_OS_INC_PATH should be defined accordingly.
  #include "freertos/FreeRTOS.h"
  #include "freertos/queue.h"
  #include "freertos/semphr.h"
  #include "freertos/task.h"
  #include "freertos/timers.h"

  #define USBD_STACK_SIZE 4096
#else

  #include "FreeRTOS.h"
  #include "queue.h"
  #include "semphr.h"
  #include "task.h"
  #include "timers.h"

  // Increase stack size when debug log is enabled
  #define USBD_STACK_SIZE (4 * configMINIMAL_STACK_SIZE / 2) * (CFG_TUSB_DEBUG ? 2 : 1)
#endif

#define BLINKY_STACK_SIZE configMINIMAL_STACK_SIZE
#define AUDIO_STACK_SIZE configMINIMAL_STACK_SIZE

//--------------------------------------------------------------------+
// MACRO CONSTANT TYPEDEF PROTYPES
//--------------------------------------------------------------------+

/* Blink pattern
 * - 250 ms  : device not mounted
 * - 1000 ms : device mounted
 * - 2500 ms : device is suspended
 */
enum {
  BLINK_NOT_MOUNTED = 250,
  BLINK_MOUNTED = 1000,
  BLINK_SUSPENDED = 2500,
};

// static task
#if configSUPPORT_STATIC_ALLOCATION
StackType_t blinky_stack[BLINKY_STACK_SIZE];
StaticTask_t blinky_taskdef;

StackType_t usb_device_stack[USBD_STACK_SIZE];
StaticTask_t usb_device_taskdef;

StackType_t audio_stack[AUDIO_STACK_SIZE];
StaticTask_t audio_taskdef;
#endif

static uint32_t blink_interval_ms = BLINK_NOT_MOUNTED;

// Audio controls
// Current states
bool mute[CFG_TUD_AUDIO_FUNC_1_N_CHANNELS_TX + 1];      // +1 for master channel 0
uint16_t volume[CFG_TUD_AUDIO_FUNC_1_N_CHANNELS_TX + 1];// +1 for master channel 0
uint32_t sampFreq;
uint8_t clkValid;

// Range states
audio_control_range_2_n_t(1) volumeRng[CFG_TUD_AUDIO_FUNC_1_N_CHANNELS_TX + 1];// Volume range state
audio_control_range_4_n_t(1) sampleFreqRng;                                    // Sample frequency range state

// Audio test data
uint16_t test_buffer_audio[CFG_TUD_AUDIO_FUNC_1_SAMPLE_RATE / 1000 * CFG_TUD_AUDIO_FUNC_1_N_BYTES_PER_SAMPLE_TX * CFG_TUD_AUDIO_FUNC_1_N_CHANNELS_TX / 2];
uint16_t startVal = 0;

void led_blinking_task(void *param);
void usb_device_task(void *param);
void audio_isr_task(void *param);

/*------------- MAIN -------------*/
int main(void) {
  board_init();

  // Init values
  sampFreq = CFG_TUD_AUDIO_FUNC_1_SAMPLE_RATE;
  clkValid = 1;

  sampleFreqRng.wNumSubRanges = 1;
  sampleFreqRng.subrange[0].bMin = CFG_TUD_AUDIO_FUNC_1_SAMPLE_RATE;
  sampleFreqRng.subrange[0].bMax = CFG_TUD_AUDIO_FUNC_1_SAMPLE_RATE;
  sampleFreqRng.subrange[0].bRes = 0;

#if configSUPPORT_STATIC_ALLOCATION
  // blinky task
  xTaskCreateStatic(led_blinking_task, "blinky", BLINKY_STACK_SIZE, NULL, 1, blinky_stack, &blinky_taskdef);

  // Create a task for tinyusb device stack
  xTaskCreateStatic(usb_device_task, "usbd", USBD_STACK_SIZE, NULL, configMAX_PRIORITIES - 1, usb_device_stack, &usb_device_taskdef);

  // Audio receive (I2S) ISR simulation
  // To simulate a ISR the priority is set to the highest
  xTaskCreateStatic(audio_isr_task, "audio", AUDIO_STACK_SIZE, NULL, configMAX_PRIORITIES - 1, audio_stack, &audio_taskdef);
#else
  xTaskCreate(led_blinking_task, "blinky", BLINKY_STACK_SIZE, NULL, 1, NULL);
  xTaskCreate(usb_device_task, "usbd", USBD_STACK_SIZE, NULL, configMAX_PRIORITIES - 1, NULL);
  xTaskCreate(audio_isr_task, "audio", AUDIO_STACK_SIZE, NULL, configMAX_PRIORITIES - 1, NULL);
#endif

<<<<<<< HEAD
// skip starting scheduler (and return) for ESP32-S2 or ESP32-S3
#if !TUSB_MCU_VENDOR_ESPRESSIF
  vTaskStartScheduler();
#endif
=======
  // only start scheduler for non-espressif mcu
  #ifndef ESP_PLATFORM
    vTaskStartScheduler();
  #endif
>>>>>>> ea64300a

  return 0;
}

#ifdef ESP_PLATFORM
void app_main(void) {
  main();
}
#endif

// USB Device Driver task
// This top level thread process all usb events and invoke callbacks
void usb_device_task(void *param) {
  (void) param;

  // init device stack on configured roothub port
  // This should be called after scheduler/kernel is started.
  // Otherwise it could cause kernel issue since USB IRQ handler does use RTOS queue API.
  tusb_rhport_init_t dev_init = {
      .role = TUSB_ROLE_DEVICE,
      .speed = TUSB_SPEED_AUTO};
  tusb_init(BOARD_TUD_RHPORT, &dev_init);

  if (board_init_after_tusb) {
    board_init_after_tusb();
  }

  // RTOS forever loop
  while (1) {
    // tinyusb device task
    tud_task();
  }
}

//--------------------------------------------------------------------+
// Device callbacks
//--------------------------------------------------------------------+

// Invoked when device is mounted
void tud_mount_cb(void) {
  blink_interval_ms = BLINK_MOUNTED;
}

// Invoked when device is unmounted
void tud_umount_cb(void) {
  blink_interval_ms = BLINK_NOT_MOUNTED;
}

// Invoked when usb bus is suspended
// remote_wakeup_en : if host allow us  to perform remote wakeup
// Within 7ms, device must draw an average of current less than 2.5 mA from bus
void tud_suspend_cb(bool remote_wakeup_en) {
  (void) remote_wakeup_en;
  blink_interval_ms = BLINK_SUSPENDED;
}

// Invoked when usb bus is resumed
void tud_resume_cb(void) {
  blink_interval_ms = tud_mounted() ? BLINK_MOUNTED : BLINK_NOT_MOUNTED;
}

//--------------------------------------------------------------------+
// AUDIO Task
//--------------------------------------------------------------------+

// This task simulates an audio receive ISR, one frame is received every 1ms.
// We assume that the audio data is read from an I2S buffer.
// In a real application, this would be replaced with actual I2S receive callback.
void audio_isr_task(void *param) {
  (void) param;
  while (1) {
    vTaskDelay(1);
    for (size_t cnt = 0; cnt < sizeof(test_buffer_audio) / 2; cnt++) {
      test_buffer_audio[cnt] = startVal++;
    }
    tud_audio_write((uint8_t *) test_buffer_audio, sizeof(test_buffer_audio));
  }
}

//--------------------------------------------------------------------+
// Application Callback API Implementations
//--------------------------------------------------------------------+

// Invoked when audio class specific set request received for an EP
bool tud_audio_set_req_ep_cb(uint8_t rhport, tusb_control_request_t const *p_request, uint8_t *pBuff) {
  (void) rhport;
  (void) pBuff;

  // We do not support any set range requests here, only current value requests
  TU_VERIFY(p_request->bRequest == AUDIO_CS_REQ_CUR);

  // Page 91 in UAC2 specification
  uint8_t channelNum = TU_U16_LOW(p_request->wValue);
  uint8_t ctrlSel = TU_U16_HIGH(p_request->wValue);
  uint8_t ep = TU_U16_LOW(p_request->wIndex);

  (void) channelNum;
  (void) ctrlSel;
  (void) ep;

  return false;// Yet not implemented
}

// Invoked when audio class specific set request received for an interface
bool tud_audio_set_req_itf_cb(uint8_t rhport, tusb_control_request_t const *p_request, uint8_t *pBuff) {
  (void) rhport;
  (void) pBuff;

  // We do not support any set range requests here, only current value requests
  TU_VERIFY(p_request->bRequest == AUDIO_CS_REQ_CUR);

  // Page 91 in UAC2 specification
  uint8_t channelNum = TU_U16_LOW(p_request->wValue);
  uint8_t ctrlSel = TU_U16_HIGH(p_request->wValue);
  uint8_t itf = TU_U16_LOW(p_request->wIndex);

  (void) channelNum;
  (void) ctrlSel;
  (void) itf;

  return false;// Yet not implemented
}

// Invoked when audio class specific set request received for an entity
bool tud_audio_set_req_entity_cb(uint8_t rhport, tusb_control_request_t const *p_request, uint8_t *pBuff) {
  (void) rhport;

  // Page 91 in UAC2 specification
  uint8_t channelNum = TU_U16_LOW(p_request->wValue);
  uint8_t ctrlSel = TU_U16_HIGH(p_request->wValue);
  uint8_t itf = TU_U16_LOW(p_request->wIndex);
  uint8_t entityID = TU_U16_HIGH(p_request->wIndex);

  (void) itf;

  // We do not support any set range requests here, only current value requests
  TU_VERIFY(p_request->bRequest == AUDIO_CS_REQ_CUR);

  // If request is for our feature unit
  if (entityID == 2) {
    switch (ctrlSel) {
      case AUDIO_FU_CTRL_MUTE:
        // Request uses format layout 1
        TU_VERIFY(p_request->wLength == sizeof(audio_control_cur_1_t));

        mute[channelNum] = ((audio_control_cur_1_t *) pBuff)->bCur;

        TU_LOG1("    Set Mute: %d of channel: %u\r\n", mute[channelNum], channelNum);
        return true;

      case AUDIO_FU_CTRL_VOLUME:
        // Request uses format layout 2
        TU_VERIFY(p_request->wLength == sizeof(audio_control_cur_2_t));

        volume[channelNum] = (uint16_t) ((audio_control_cur_2_t *) pBuff)->bCur;
        TU_LOG1("    Set Volume: %d dB of channel: %u\r\n", volume[channelNum], channelNum);
        return true;

        // Unknown/Unsupported control
      default:
        TU_BREAKPOINT();
        return false;
    }
  }
  return false;// Yet not implemented
}

// Invoked when audio class specific get request received for an EP
bool tud_audio_get_req_ep_cb(uint8_t rhport, tusb_control_request_t const *p_request) {
  (void) rhport;

  // Page 91 in UAC2 specification
  uint8_t channelNum = TU_U16_LOW(p_request->wValue);
  uint8_t ctrlSel = TU_U16_HIGH(p_request->wValue);
  uint8_t ep = TU_U16_LOW(p_request->wIndex);

  (void) channelNum;
  (void) ctrlSel;
  (void) ep;

  return false;// Yet not implemented
}

// Invoked when audio class specific get request received for an interface
bool tud_audio_get_req_itf_cb(uint8_t rhport, tusb_control_request_t const *p_request) {
  (void) rhport;

  // Page 91 in UAC2 specification
  uint8_t channelNum = TU_U16_LOW(p_request->wValue);
  uint8_t ctrlSel = TU_U16_HIGH(p_request->wValue);
  uint8_t itf = TU_U16_LOW(p_request->wIndex);

  (void) channelNum;
  (void) ctrlSel;
  (void) itf;

  return false;// Yet not implemented
}

// Invoked when audio class specific get request received for an entity
bool tud_audio_get_req_entity_cb(uint8_t rhport, tusb_control_request_t const *p_request) {
  (void) rhport;

  // Page 91 in UAC2 specification
  uint8_t channelNum = TU_U16_LOW(p_request->wValue);
  uint8_t ctrlSel = TU_U16_HIGH(p_request->wValue);
  // uint8_t itf = TU_U16_LOW(p_request->wIndex); 			// Since we have only one audio function implemented, we do not need the itf value
  uint8_t entityID = TU_U16_HIGH(p_request->wIndex);

  // Input terminal (Microphone input)
  if (entityID == 1) {
    switch (ctrlSel) {
      case AUDIO_TE_CTRL_CONNECTOR: {
        // The terminal connector control only has a get request with only the CUR attribute.
        audio_desc_channel_cluster_t ret;

        // Those are dummy values for now
        ret.bNrChannels = 1;
        ret.bmChannelConfig = (audio_channel_config_t) 0;
        ret.iChannelNames = 0;

        TU_LOG1("    Get terminal connector\r\n");

        return tud_audio_buffer_and_schedule_control_xfer(rhport, p_request, (void *) &ret, sizeof(ret));
      } break;

        // Unknown/Unsupported control selector
      default:
        TU_BREAKPOINT();
        return false;
    }
  }

  // Feature unit
  if (entityID == 2) {
    switch (ctrlSel) {
      case AUDIO_FU_CTRL_MUTE:
        // Audio control mute cur parameter block consists of only one byte - we thus can send it right away
        // There does not exist a range parameter block for mute
        TU_LOG1("    Get Mute of channel: %u\r\n", channelNum);
        return tud_audio_buffer_and_schedule_control_xfer(rhport, p_request, &mute[channelNum], 1);

      case AUDIO_FU_CTRL_VOLUME:
        switch (p_request->bRequest) {
          case AUDIO_CS_REQ_CUR:
            TU_LOG1("    Get Volume of channel: %u\r\n", channelNum);
            return tud_audio_buffer_and_schedule_control_xfer(rhport, p_request, &volume[channelNum], sizeof(volume[channelNum]));

          case AUDIO_CS_REQ_RANGE:
            TU_LOG1("    Get Volume range of channel: %u\r\n", channelNum);

            // Copy values - only for testing - better is version below
            audio_control_range_2_n_t(1)
                ret;

            ret.wNumSubRanges = 1;
            ret.subrange[0].bMin = -90;// -90 dB
            ret.subrange[0].bMax = 90; // +90 dB
            ret.subrange[0].bRes = 1;  // 1 dB steps

            return tud_audio_buffer_and_schedule_control_xfer(rhport, p_request, (void *) &ret, sizeof(ret));

            // Unknown/Unsupported control
          default:
            TU_BREAKPOINT();
            return false;
        }
        break;

        // Unknown/Unsupported control
      default:
        TU_BREAKPOINT();
        return false;
    }
  }

  // Clock Source unit
  if (entityID == 4) {
    switch (ctrlSel) {
      case AUDIO_CS_CTRL_SAM_FREQ:
        // channelNum is always zero in this case
        switch (p_request->bRequest) {
          case AUDIO_CS_REQ_CUR:
            TU_LOG1("    Get Sample Freq.\r\n");
            return tud_audio_buffer_and_schedule_control_xfer(rhport, p_request, &sampFreq, sizeof(sampFreq));

          case AUDIO_CS_REQ_RANGE:
            TU_LOG1("    Get Sample Freq. range\r\n");
            return tud_audio_buffer_and_schedule_control_xfer(rhport, p_request, &sampleFreqRng, sizeof(sampleFreqRng));

            // Unknown/Unsupported control
          default:
            TU_BREAKPOINT();
            return false;
        }
        break;

      case AUDIO_CS_CTRL_CLK_VALID:
        // Only cur attribute exists for this request
        TU_LOG1("    Get Sample Freq. valid\r\n");
        return tud_audio_buffer_and_schedule_control_xfer(rhport, p_request, &clkValid, sizeof(clkValid));

      // Unknown/Unsupported control
      default:
        TU_BREAKPOINT();
        return false;
    }
  }

  TU_LOG1("  Unsupported entity: %d\r\n", entityID);
  return false;// Yet not implemented
}

bool tud_audio_set_itf_close_EP_cb(uint8_t rhport, tusb_control_request_t const *p_request) {
  (void) rhport;
  (void) p_request;
  startVal = 0;

  return true;
}

//--------------------------------------------------------------------+
// BLINKING TASK
//--------------------------------------------------------------------+
void led_blinking_task(void *param) {
  (void) param;
  static uint32_t start_ms = 0;
  static bool led_state = false;

  while (1) {
    // Blink every interval ms
    vTaskDelay(blink_interval_ms / portTICK_PERIOD_MS);
    start_ms += blink_interval_ms;

    board_led_write(led_state);
    led_state = 1 - led_state;// toggle
  }
}<|MERGE_RESOLUTION|>--- conflicted
+++ resolved
@@ -140,17 +140,10 @@
   xTaskCreate(audio_isr_task, "audio", AUDIO_STACK_SIZE, NULL, configMAX_PRIORITIES - 1, NULL);
 #endif
 
-<<<<<<< HEAD
-// skip starting scheduler (and return) for ESP32-S2 or ESP32-S3
-#if !TUSB_MCU_VENDOR_ESPRESSIF
-  vTaskStartScheduler();
-#endif
-=======
   // only start scheduler for non-espressif mcu
   #ifndef ESP_PLATFORM
     vTaskStartScheduler();
   #endif
->>>>>>> ea64300a
 
   return 0;
 }
